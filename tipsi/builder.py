<<<<<<< HEAD
"""builder.py contains functions and classes for sample building.

Functions
----------
    bc_default
        Default boundary conditions.
    grouper
        Make sublist iterables for a list, for parallel computation.
    hop_dict_ft
        Calculate Fourier transform of a Lattice, HopDict pair.
    interpolate_k_points
        Get list of momenta by interpolation between symmetry points.
    band_structure
        Calculate band structure for a Lattice, HopDict pair.
    uniform_strain
        Uniformly strain a Lattice, HopDict pair.
    extend_unit_cell
        Extend the unit cell.

Classes
----------
    HopDict
        Contains relative hopping values.
    Lattice
        Contains lattice information.
    SiteSet
        Contains site tags.
    Sample
        Contains all the information of the tight-binding system:
        geometry, hoppings, boundary conditions, etc.
"""

################
# dependencies
################

# plotting
try:
    import matplotlib.pyplot as plt
    import matplotlib.collections as mc                
except ImportError:
    print("Plotting functions not available.")

# input & output
try:
    import h5py       
except ImportError:
    print("h5py functions not available.")

# multiprocessing
import multiprocessing as mp

# numerics & math
import copy
import itertools
import numpy as np
import numpy.linalg as npla
import scipy.sparse as spsp
import scipy.linalg.lapack as spla

################
# helper functions
################

def bc_default(unit_cell_coords, orbital):
    """Default (closed) boundary conditions.
    
    Parameters
    ----------
    unit_cell_coords : 3-tuple of integers
        unit cell coordinates
    orbital : integer
        orbital index
        
    Returns
    ----------
    unit_cell_coords : 3-tuple of integers
        unit cell coordinates
    orbital : integer
        orbital index
    """
    
    return unit_cell_coords, orbital

def grouper(in_list, n):
    """Make n sublists from list.
    
    Parameters
    ----------
    in_list : list
        input list
    n : integer
        max number of sublists to return
        
    Returns
    ----------
    sublists : iterable 
        iterable over sublists
    n_sublists : integer
        number of sublists
    """
    
    n_list = len(in_list)
    in_list = iter(in_list)
    len_sublists = int(np.ceil(1. * n_list / n))
    if (len_sublists * (n - 1) == n_list):
        # in this case the nth sublist is empty, so:
        n_sublists = n - 1
    else:
        n_sublists = n
    sublists = iter(lambda: list(itertools.islice(in_list, len_sublists)), [])
    return sublists, n_sublists
    
def hop_dict_ft(hop_dict, lattice, momentum):
    """Calculate Fourier transform of a HopDict, Lattice pair.
    
    Parameters
    ----------
    hop_dict : HopDict object
        contains electronic information
    lattice : Lattice object
        contains geometric information
    momentum : 3-list of floats
        momentum [kx, ky, kz]
        
    Returns
    -----------
    Hk : (nr_orbitals, nr_orbitals) list of complex floats
        k-space Hamiltonian
    """
    
    # prepare
    nr_orbitals = len(lattice.orbital_coords)
    sparse_hop_dict = hop_dict.sparse()
    Hk = np.zeros((nr_orbitals, nr_orbitals), dtype = complex)

    # iterate over orbitals
    for orb0 in range(nr_orbitals):
        r0 = lattice.site_pos((0, 0, 0), orb0)
        # iterate over HopDict items
        for tag, hop in sparse_hop_dict[orb0].items():
            # transform and add to Hk
            x, y, z, orb1 = tag
            r1 = lattice.site_pos((x, y, z), orb1)
            dr = np.subtract(r1, r0)
            r_dot_k = np.dot(momentum, dr)
            Hk[orb0, orb1] += np.exp(1j * r_dot_k) * hop
            
    return Hk
    
def interpolate_k_points(k_points, resolution):
    """Get list of momenta by interpolation between
    symmetry points.
 
    Parameters
    ----------
    k_points : (n, 3) list of floats
        k-point coordinates
    resolution : integer
        number of momenta between two k-points
        
    Returns
    ----------
    momenta : ((n - 1) * resolution + 1, 3) list of floats
        interpolated k-point coordinates
    xvals : ((n - 1) * resolution + 1) list of floats
        x-axis values for band plot
    ticks : (n) list of floats
        list of xvals corresponding to symmetry points
    """ 
    
    # get momenta
    momenta = []
    for i in range(len(k_points)-1):
        kp0 = k_points[i]
        kp1 = k_points[i + 1]
        for j in range(resolution):
            rat = 1. * j / resolution
            momenta.append([kp0[0] + (kp1[0] - kp0[0]) * rat, \
                            kp0[1] + (kp1[1] - kp0[1]) * rat, \
                            kp0[2] + (kp1[2] - kp0[2]) * rat])
    momenta.append(k_points[-1])

    # get xvals
    xvals = [0]
    for i in range(len(momenta) - 1):
        diff = np.subtract(momenta[i + 1], momenta[i])
        xvals.append(xvals[-1] + np.linalg.norm(diff))
        
    # get ticks
    ticks=[xvals[i * resolution] for i in range(len(k_points))]
    ticks.append(xvals[-1])
        
    return momenta, xvals, ticks
    
def band_structure(hop_dict, lattice, momenta):
    """Calculate band structure for a HopDict, Lattice pair.
    
    Parameters
    ----------
    hop_dict : HopDict object
        contains electronic information
    lattice : Lattice object
        contains geometric information
    momenta : (n_momenta, 3) list of floats
        momenta [kx, ky, kz] for band structure calculation
        
    Returns
    -----------
    bands : (n_momenta, n_orbitals) list of complex floats
        list of energies corresponding to input momenta
    """
    
    # prepare
    momenta = np.array(momenta)
    n_momenta = momenta.shape[0]
    n_orbitals = len(lattice.orbital_coords)
    bands = np.zeros((n_momenta, n_orbitals))
    
    # iterate over momenta
    for i in range(n_momenta):
    
        # fill k-space Hamiltonian
        momentum = momenta[i,:]
        Hk = hop_dict_ft(hop_dict, lattice, momentum)
    
        # get eigenvalues, store
        eigenvalues, eigenstates, info = spla.zheev(Hk)
        idx = eigenvalues.argsort()[::-1]   
        eigenvalues = eigenvalues[idx]
        bands[i,:] = eigenvalues[:]
        
    return bands
    
def uniform_strain(lattice_old, hop_dict_old, strain_tensor, beta):
    """Uniformly strain a Lattice, HopDict pair.
    
    Parameters
    ----------
    lattice_old : tipsi.Lattice
        lattice to strain
    hop_dict_old : tipsi.HopDict
        hopping dictionary to strain
    strain_tensor : (3,3)-list of floats
        strain tensor
    beta : float
        strain coefficient
    
    Returns
    ----------
    lattice_new : tipsi.Lattice
        strained lattice
    hop_dict_new : tipsi.HopDict
        strained hopping dictionary
    """

    # rescale lattice
    one_plus_eps = np.diag([1., 1., 1.]) + strain_tensor
    vectors_new = [np.dot(one_plus_eps, vector) \
                   for vector in lattice_old.vectors]
    orbital_coords_new = [np.dot(one_plus_eps, coord) \
                          for coord in lattice_old.orbital_coords]
    lattice_new = Lattice(vectors_new, orbital_coords_new)
    
    # rescale hop_dict
    hop_dict_new = HopDict()
    for uc, hop in hop_dict_old.dict.items():
        hop_dict_new.empty(uc, hop.shape)
        for i in range(hop.shape[0]):
            for j in range(hop.shape[1]):
                hopval = hop[i, j]
                r_old = npla.norm(lattice_old.site_pos(uc, j) \
                                  - lattice_old.site_pos((0,0,0), i))
                r_new = npla.norm(lattice_new.site_pos(uc, j) \
                                  - lattice_new.site_pos((0,0,0), i))
                if r_old != 0.0:
                    hopval_new = hopval * np.exp(-beta * (r_new / r_old - 1.))
                    hop_dict_new.set_element(uc, (i, j), hopval_new)
                else:
                    hop_dict_new.set_element(uc, (i, j), hopval)
        
    return lattice_new, hop_dict_new

def extend_unit_cell(lattice_old, hop_dict_old, direction, amount):
    """Extend the unit cell in a certain direction. Especially
    helpful for including bias.
    
    Parameters
    ----------
    lattice_old : tipsi.Lattice
        lattice to extend
    hop_dict_old : tipsi.HopDict
        hopping dictionary to extend
    direction : integer
        index of lattice vector giving direction of extension
    amount : integer
        number of unit cells to combine
    
    Returns
    ----------
    lattice_new : tipsi.Lattice
        extended lattice
    hop_dict_new : tipsi.HopDict
        extended hopping dictionary
    """
    
    # get useful parameters
    d = direction
    nr_orb_old = len(lattice_old.orbital_coords)
    
    # function for transforming to new coordinate system
    def extend_coords(unit_cell_coord, orbital):
        r_old = unit_cell_coord[d]
        r_new = int(np.floor(r_old / amount))
        orb_new = orbital + (r_old - r_new) * nr_orb_old
        uc_new = list(unit_cell_coord)
        uc_new[d] = r_new
        return tuple(uc_new), orb_new
        
    # extend lattice
    orbital_coords_new = lattice_old.orbital_coords
    for i in range(1, amount):
        orbital_coords_new = np.append(orbital_coords_new, \
            lattice_old.orbital_coords + i * lattice_old.vectors[d], \
            axis = 0)
    vectors_new = lattice_old.vectors.copy()
    vectors_new[d] *= amount
    lattice_new = Lattice(vectors_new, orbital_coords_new)
    lattice_new.extended *= amount
    
    # extend hop_dict
    hop_dict_new = HopDict()
    for k in range(amount):
        for uc, hop in hop_dict_old.dict.items():
            for i in range(hop.shape[0]):
                for j in range(hop.shape[1]):
                    uc_transpose = list(uc)
                    uc_transpose[d] += k
                    uc_new, orb1 = extend_coords(tuple(uc_transpose), j)
                    if uc_new not in hop_dict_new.dict.keys():
                         hop_dict_new.empty(uc_new, (hop.shape[0] * amount, \
                                                     hop.shape[1] * amount))
                    hopval = hop[i, j]
                    orb0 = i + k * nr_orb_old
                    hop_dict_new.set_element(uc_new, (orb0, orb1), hopval)
        
    return lattice_new, hop_dict_new

        
################
# classes
################

class HopDict:
    """HopDict class

    A hopping dictionary contains relative hoppings.
    
    Attributes
    ----------
    dict : dictionary
        dictionary with site tags as keys and complex matrices as values
    """

    def __init__(self):
        """Initialize hop_dict object
        """

        self.dict = {}

    def set(self, rel_unit_cell, hopping):
        """Add hopping matrix to dictionary.
        
        Parameters
        ----------
        rel_unit_cell : 3-tuple of integers
            relative unit cell coordinates
        hopping : complex float or matrix of floats
            hopping value or matrix of hopping values
        """

        # turn single number into list
        if (type(hopping) not in [list, np.ndarray]):
            hopping = [[hopping]]
            
        # add to dictionary
        hopping = np.array(hopping, dtype=complex)
        self.dict[rel_unit_cell] = hopping
        
    def empty(self, rel_unit_cell, shape):
        """Add empty hopping matrix to dictionary.
        
        Parameters
        ----------
        rel_unit_cell : 3-tuple of integers
            relative unit cell coordinates
        shape : 2-tuple of integers
            shape of empty hopping matrix
        """
        
        # add empty matrix to dictionary
        empty_mat = np.zeros(shape, dtype=complex)
        self.dict[rel_unit_cell] = empty_mat
    
    def set_element(self, rel_unit_cell, element, hop):
        """Add single hopping to hopping matrix.
        
        Parameters
        ----------
        rel_unit_cell : 3-tuple of integers
            relative unit cell coordinates
        element : 2-tuple of integers
            element indices
        hop : complex float
            hopping value
        """
        
        self.dict[rel_unit_cell][element[0], element[1]] = hop
    
    def delete(self, rel_unit_cell):
        """Delete hopping matrix from dictionary.
        
        Parameters
        ----------
        rel_unit_cell : 3-tuple of integers
            relative unit cell coordinates
            
        Returns
        -----------
        boolean
            True if site was deleted, false if not
        """
        
        return self.dict.pop(rel_unit_cell, None)
    
    def add_conjugates(self):
        """Adds hopping conjugates to self.dict."""
        
        # declare new dict
        self.new_dict = copy.deepcopy(self.dict)
        # iterate over items
        for rel_unit_cell, hopping in self.dict.items():
            x, y, z = rel_unit_cell
            reverse_unit_cell = (-x, -y, -z)
            # create reverse_unit_cell dict key
            if reverse_unit_cell not in self.dict:
                reverse_hopping = np.conjugate(np.transpose(hopping))
                self.new_dict[reverse_unit_cell] = reverse_hopping
            # then, make sure all conjugate hoppings are there
            for i in range(hopping.shape[0]):
                for j in range(hopping.shape[1]):
                    hop = hopping[i,j]
                    hop_conjg = self.new_dict[reverse_unit_cell][j,i]
                    if (not hop == 0.) and (hop_conjg == 0.):
                        self.new_dict[reverse_unit_cell][j,i] = np.conjugate(hop)
        # done
        self.dict = self.new_dict
    
    def remove_z_hoppings(self):
        """Remove z-direction hoppings.
        """
    
        dict_new = {}
        for uc, hop in self.dict.items():
            if uc[2] == 0:
                dict_new[uc] = hop
        self.dict = dict_new
    
    def sparse(self):
        """Get sparse hopping dictionary.
        
        Returns
        -----------
        sparse hopping dictionary
        """
        
        # make sure conjugates are added
        self.add_conjugates()
        
        # get maximum orbital index
        max_orb = 0
        for rel_unit_cell, hopping in self.dict.items():
            max_orb = np.amax(hopping.shape + (max_orb,))
        
        # declare sparse dict
        sparse_dict = [{} for i in range(max_orb)]
    
        # iterate over elements, add nonzero elements to sparse dict
        for rel_unit_cell, hopping in self.dict.items():
            for i0 in range(hopping.shape[0]):
                for i1 in range(hopping.shape[0]):
                    hop = hopping[i0, i1]
                    if (hop != 0j):
                        sparse_dict[i0][rel_unit_cell + (i1,)] = hop

        return sparse_dict

class Lattice:
    """Lattice class
    
    A lattice object contains information about the geometry of the lattice.
    
    Attributes
    -----------
    vectors : (3,3) numpy array
        array of lattice vectors [a_0, a_1, a_2]
    vectorsT : (3,3) numpy array
        transposed lattice vectors
    orbital_coords : (n,3) numpy array
        array of orbital coordinates for all n orbitals
    extended : integer
        number of times the unit cell has been extended, default 1
    """ 
    
    def __init__(self, vectors, orbital_coords):
        """Initialize lattice object.
        
        Parameters
        ----------
        vectors : (2 or 3)-list of float 3-tuples
            list of lattice vectors
        orbital_coords : list of float 3-tuples
            list of orbital positions within unit cell
        """
        
        self.vectors = np.array(vectors)
        if (len(self.vectors) == 2):
            self.vectors = np.append(self.vectors, [[0., 0., 1.]], axis = 0)
        self.vectorsT = np.transpose(self.vectors)
        self.orbital_coords = np.array(orbital_coords)
        self.extended = 1
    
    def site_pos(self, unit_cell_coords, orbital):
        """Get orbital position in Cartesian coordinates.
        
        Parameters
        ----------
        unit_cell_coords : integer 3-tuple
            unit cell coordinates
        orbital : integer
            orbital index
        
        Returns
        -----------
        numpy array of floats
            x, y and z coordinates of orbital
        """
        
        return self.orbital_coords[orbital] \
               + np.dot(self.vectorsT, unit_cell_coords)
    
    def area_unit_cell(self):
        """Get unit cell area.
        
        Returns
        -----------
        float
            unit cell area
        """
        
        a = self.vectors[0,:]
        b = self.vectors[1,:]
        return npla.norm(np.cross(a, b))
    
    def volume_unit_cell(self):
        """Get unit cell volume.
        
        Returns
        -----------
        float
            unit cell volume
        """
        
        a = self.vectors[0,:]
        b = self.vectors[1,:]
        c = self.vectors[2,:]
        return np.inner(a, np.cross(b, c))
    
    def reciprocal_latt(self):
        """Get reciprocal lattice vectors.
        
        Returns
        -----------
        (3,3) numpy array of floats
            array containing [k_0, k_1, k_2]
        """
        
        vec = self.vectors
        div = np.inner(vec[0], np.cross(vec[1], vec[2]))
        rec = [2.0 * np.pi * np.cross(vec[(i + 1) % 3], vec[(i + 2) % 3]) / div \
               for i in range(3)]
        return np.array(rec)

class SiteSet:
    """SiteSet class
    
    A SiteSet object contains a dict of site tags.
    
    Attributes
    ----------
    sites : dict
        dict of site tags in the sample
    """
    
    def __init__(self):
        """Initialize sample object.
        """
        
        self.sites = {}
        
    def add_site(self, unit_cell_coords, orbital = 0):
        """Add orbital to sample.
        
        Parameters
        ----------
        unit_cell_coords : 3-tuple of integers
            unit cell coordinates
        orbital : integer, optional
            orbital index
        """
        
        # add site tag to self.sites
        self.sites[unit_cell_coords + (orbital,)] = None
    
    def delete_site(self, unit_cell_coords, orbital):
        """Delete orbital from sample.
        
        Parameters
        ----------
        unit_cell_coords : 3-tuple of integers
            unit cell coordinates
        orbital : integer
            orbital index
        """
        
        # delete site tag from self.sites
        self.sites.pop(unit_cell_coords + (orbital,), None)
        
class Sample:
    """Sample class
    
    A Sample object contains sample information, such as sites and hoppings.
    
    Attributes
    ----------
    lattice : lattice object
        the lattice used for the sample
    bc_func : function
        function for boundary conditions
    nr_processes : int
        number of processes to use for parallel functionality
    rescale : float
        Hamiltonian rescale value; default value: 1.
    index_to_tag : list of 3-tuples
        ordered list of sites in sample 
    tag_to_index : dict (keys: 3-tuple, values: integer)
        dictionary giving index for each site tag
    site_x : list of floats
        site x-locations
    site_y : list of floats
        site y-locations
    site_z : list of floats
        site z-locations
    indices : numpy array of integers
        csr-indices for hoppings & distances
    indptr : numpy array of integers
        csr-indptr for hoppings & distances
    hop : numpy array of complex floats
        sparse Hamiltonian
    dx : numpy array of floats
        x-distances of hoppings
    dy : numpy array of floats
        y-distances of hoppings
    """ 
    
    def __init__(self, lattice, site_set = [], bc_func = bc_default, \
                 nr_processes = 1, read_from_file = False):
        """Index site_set and store site locations.
        
        Parameters
        ----------
        lattice : Lattice object
            the lattice to use for the sample
        site_set : SiteSet object, optional
            contains sites to add to the sample
        bc_func : function, optional
            function for boundary conditions
        nr_processes : integer, optional
            number of parallel processes
        read_from_file : string, optional
            Filename, in case we read a Sample from file. Default: False.
        """
        
        # read from file
        if read_from_file:
        
            # init input
            self.lattice = lattice
            self.bc_func = bc_func
            self.nr_processes = nr_processes
            
            # open file
            try:
                f = h5py.File(read_from_file, 'r')
            except:
                print( "Cannot find file to read!")
                return
                
            # read data
            self.rescale = f["sample/rescale"][0]
            self.index_to_tag = [tuple(tag) for tag in \
                                 f["sample/index_to_tag"][:]]
            self.tag_to_index = {tag: i for i, tag in \
                                 enumerate(self.index_to_tag)}
            self.site_x = f["sample/site_x"][:]
            self.site_y = f["sample/site_y"][:]
            self.site_z = f["sample/site_z"][:]
            self.indices = f["sample/indices"][:]
            self.indptr = f["sample/indptr"][:]
            self.hop = f["sample/hop"][:]
            self.dx = f["sample/dx"][:]
            self.dy = f["sample/dy"][:]
            return
        
        # if not read_from_file, declare attributes
        self.lattice = lattice
        self.bc_func = bc_func
        self.nr_processes = nr_processes
        self.rescale = 1
        self.indices = np.array([])
        self.indptr = np.array([0])
        self.hop = np.array([])
        self.dx = np.array([])
        self.dy = np.array([])
        
        # indexing
        self.index_to_tag = list(site_set.sites)
        self.index_to_tag.sort(key = lambda tag: tag) # this will speed up FORTRAN / use itemgetter() instead?
        self.tag_to_index = {tag: i for i, tag in \
                             enumerate(self.index_to_tag)}
        
        if self.nr_processes == 1: # no multiprocessing
        
            # get site locs
            data = self.__get_locs(self.index_to_tag)
            self.site_x = data[0]
            self.site_y = data[1]
            self.site_z = data[2]
        
        else: # use multiprocessing
        
            # divide up sites list
            sites_div, N = grouper(self.index_to_tag, self.nr_processes)
        
            # get site locs in parallel
            pipes = [mp.Pipe() for i in range(N)]
            processes = [None for i in range(N)]
            data = [None for i in range(N)]
            for i, tags in enumerate(sites_div):
                pipe = pipes[i]
                processes[i] = mp.Process(target=self.__get_locs, \
                                          args=(tags, pipe[1]))
                processes[i].start()

            # collect results
            scan = [True for i in range(N)]
            while True:
                running = any(scan)
                for i in range(N):
                    pipe = pipes[i]
                    if scan[i] and pipe[0].poll():
                        data[i] = pipe[0].recv()
                        scan[i] = False
                        pipe[0].close()
                if not running:
                    break
            for p in processes:
                p.join()
                
            # put data in class attribute arrays
            self.site_x = data[0][0]
            self.site_y = data[0][1]
            self.site_z = data[0][2]
            for i in range(1, N):
                self.site_x = np.concatenate((self.site_x, data[i][0]))
                self.site_y = np.concatenate((self.site_y, data[i][1]))
                self.site_z = np.concatenate((self.site_z, data[i][2]))
                
            # cleanup
            del data
    
    def get_loc(self, tag):
        return self.lattice.site_pos(tag[0:3], tag[3])
    
    def __get_locs(self, tags, conn = False):
        """Private method for getting site location of a list of tags.
        
        Sends site_r through conn Pipe.
        
        Parameters
        ----------
        tags : list of 4-tuples
            site tags
        conn : multiprocessing.Pipe object
            Pipe through which to send data. If False,
            no pipe is used; data is returned normally"""
        
        # declare output array
        site_r = np.zeros((3,len(tags)), dtype=float)
        # iterate over tags
        for i, tag in enumerate(tags):
            #site_r[:,i] = self.get_loc(tag)
            site_r[:,i] = self.lattice.site_pos(tag[0:3], tag[3]) # faster
        # return results
        if conn:
            # send results through pipe
            conn.send(site_r)
            conn.close()
            return
        else:
            # return results normally
            return site_r
    
    def __get_hoppings(self, tags, sparse_hop_dict, conn = False):
        """Private method for getting hopping data for list of tags.
        
        Sends indices, indptr, hop, dx, dy lists through conn Pipe.
        
        Parameters
        ----------
        tags : list of 4-tuples
            site tags
        sparse_hop_dict : dict
            sparse hopping dictionary
        conn : multiprocessing.Pipe object
            Pipe through which to send data. If False,
            no pipe is used; data is returned normally."""
    
        # declare arrays
        indices = []
        indptr = [0]
        hop = []
        dx = []
        dy = []
        
        # iterate over all sites
        for tag0 in tags:
            r0 = tag0[0:3]
            orb0 = tag0[3]
            i0 = self.tag_to_index[tag0]
            indptr.append(indptr[-1])
            for rel_tag, hopping in sparse_hop_dict[orb0].items():
                tag1 = (r0[0] + rel_tag[0], \
                        r0[1] + rel_tag[1], \
                        r0[2] + rel_tag[2], \
                        rel_tag[3])
                # check if tag in sample
                if (tag1 in self.tag_to_index):
                    i1 = self.tag_to_index[tag1]
                    indices.append(i1)
                    indptr[-1] += 1 
                    hop.append(hopping)
                    dx.append(self.site_x[i1] - self.site_x[i0])
                    dy.append(self.site_y[i1] - self.site_y[i0])
                # check pbc
                else:
                    r1 = tag1[0:3]
                    orb1 = tag1[3]
                    pbc_r, pbc_orb = self.bc_func(r1, orb1)
                    pbc_tag = pbc_r + (pbc_orb,)
                    if(pbc_tag in self.tag_to_index):
                        i1 = self.tag_to_index[pbc_tag]
                        pos = self.lattice.site_pos(r1, orb1)
                        indices.append(i1)
                        indptr[-1] += 1 
                        hop.append(hopping)
                        dx.append(pos[0] - self.site_x[i0])
                        dy.append(pos[1] - self.site_y[i0])
        
        # return results
        if conn:
            # send results through Pipe
            conn.send([np.array(indices, dtype = int),
                       np.array(indptr, dtype = int),
                       np.array(hop, dtype = complex),
                       np.array(dx, dtype = float),
                       np.array(dy, dtype = float)])
            conn.close()
            return
        else:
            # return results normally
            return (np.array(indices, dtype = int), 
                    np.array(indptr, dtype = int), 
                    np.array(hop, dtype = complex), 
                    np.array(dx, dtype = float), 
                    np.array(dy, dtype = float))
    
    def add_hop_dict(self, hop_dict):
        """Apply hopping dictionary.
        
        Parameters
        ----------
        hop_dict : hopping dictionary object
            hopping information
        """

        if self.nr_processes == 1: # no multiprocessing
        
            # apply hopping dictionary
            data = self.__get_hoppings(self.index_to_tag, \
                                       hop_dict.sparse())
            self.indices = data[0]
            self.indptr = data[1]
            self.hop = data[2]
            self.dx = data[3]
            self.dy = data[4]
        
        else: # use multiprocessing
        
            # divide up sites list
            sites_div, N = grouper(self.index_to_tag, self.nr_processes)

            # get hopping data in parallel
            pipes = [mp.Pipe() for i in range(N)]
            processes = [None for i in range(N)]
            data = [None for i in range(N)]
            for i, tags in enumerate(sites_div):
                pipe = pipes[i]
                processes[i] = mp.Process(target=self.__get_hoppings, \
                                          args=(tags, hop_dict.sparse(), pipe[1]))
                processes[i].start()

            # collect results
            # scan over processes
            scan = [True for i in range(N)]
            while any(scan):
                for i in range(N):
                    pipe = pipes[i]
                    if scan[i] and pipe[0].poll():
                        # get data, close process
                        data[i] = pipe[0].recv()
                        scan[i] = False
                        pipe[0].close()
                        processes[i].join()
            
            # put data in class attribute arrays
            self.indptr = [0]
            indices = []
            hop = []
            dx = []
            dy = []
            for i in range(N):
                self.indptr = np.concatenate((self.indptr, 
                                              np.array(data[i][1][1:]) + self.indptr[-1]))
                indices = itertools.chain(indices, data[i][0])
                hop = itertools.chain(hop, data[i][2])
                dx = itertools.chain(dx, data[i][3])
                dy = itertools.chain(dy, data[i][4])
            del data
            self.indices = np.fromiter(indices, dtype=int, count=-1)
            self.hop = np.fromiter(hop, dtype=complex, count=-1)
            self.dx = np.fromiter(dx, dtype=float, count=-1)
            self.dy = np.fromiter(dy, dtype=float, count=-1)
       
    def delete_hopping(self, unit_cell_coord0, unit_cell_coord1, \
                       orbital0 = 0, orbital1 = 0):
        """Delete hopping.
        
        Parameters
        ----------
        unit_cell_coord0 : 3-tuple
            unit cell coordinate for site 0
        unit_cell_coord1 : 3-tuple
            unit cell coordinate for site 1
        orbital0 : int, optional
            orbital 0
        orbital1 : int, optional
            orbital 1
            
        Returns
        -----------
        bool
            True if hopping value is deleted
            False if hopping value is not found
        """
        
        # get site tags and indices
        tag0 = unit_cell_coord0 + (orbital0,)
        i0 = self.tag_to_index[tag0]
        tag1 = unit_cell_coord1 + (orbital1,)
        if tag1 in self.tag_to_index:
            i1 = self.tag_to_index[tag1]
        else:
            pbc_r1, pbc_orb1 = self.bc_func(unit_cell_coord1, orbital1)
            pbc_tag = pbc_r1 + (pbc_orb1,)
            if pbc_tag in self.tag_to_index:
                i1 = self.tag_to_index[pbc_tag]
        
        # check if hopping already exists
        # if yes, delete hopping & distance values
        subindices = self.indices[self.indptr[i0]:self.indptr[i0+1]]
        for i, j in enumerate(subindices):
            if j == i1:
                # delete hopping
                self.indices = np.delete(self.indices, self.indptr[i0] + i)
                self.hop = np.delete(self.hop, self.indptr[i0] + i)
                self.dx = np.delete(self.dx, self.indptr[i0] + i)
                self.dy = np.delete(self.dy, self.indptr[i0] + i)
                for i in range(i0 + 1, len(self.indptr)):
                    self.indptr[i] -= 1
                return True
        
        # if not, there's nothing to delete
        return False

    def set_hopping(self, hop, unit_cell_coord0, unit_cell_coord1, \
                    orbital0 = 0, orbital1 = 0):
        """Add or change hopping, automatically add conjugate.
        
        Parameters
        ----------
        hop : float
            hopping value
        unit_cell_coord0 : 3-tuple
            unit cell coordinate for site 0
        unit_cell_coord1 : 3-tuple
            unit cell coordinate for site 1
        orbital0 : int, optional
            orbital 0
        orbital1 : int, optional
            orbital 1
            
        Returns
        -----------
        bool
            True if hopping value is changed
            False if hopping value is added
        """
        
        # this method needs to be improved
        # move change/insert code to separate methods
        # take care of situation where H is empty when calling this method
        
        # get site tags, indices and distances
        tag0 = unit_cell_coord0 + (orbital0,)
        i0 = self.tag_to_index[tag0]
        r0 = self.get_loc(tag0)
        tag1 = unit_cell_coord1 + (orbital1,)
        r1 = self.get_loc(tag1)
        if tag1 in self.tag_to_index:
            i1 = self.tag_to_index[tag1]
            r1 = self.get_loc(tag1)
        else:
            pbc_r1, pbc_orb1 = self.bc_func(unit_cell_coord1, orbital1)
            pbc_tag = pbc_r1 + (pbc_orb1,)
            if pbc_tag in self.tag_to_index:
                i1 = self.tag_to_index[pbc_tag]
            else:
                print("Site not in sample.")
        dist_x = r1[0] - r0[0]
        dist_y = r1[1] - r0[1]
        
        # check if hopping already exists
        # if yes, change hopping value
        subindices = self.indices[self.indptr[i0]:self.indptr[i0+1]]
        for i, j in enumerate(subindices):
            if j == i1:
                self.hop[self.indptr[i0] + i] = hop
        # conjugate
        subindices = self.indices[self.indptr[i1]:self.indptr[i1+1]]
        for i, j in enumerate(subindices):
            if j == i0:
                self.hop[self.indptr[i1] + i] = hop
                return True
            
        # if not, add hopping value and distance values
        self.indices = np.insert(self.indices, self.indptr[i0], i1)
        self.hop = np.insert(self.hop, self.indptr[i0], hop)
        self.dx = np.insert(self.dx, self.indptr[i0], dist_x)
        self.dy = np.insert(self.dy, self.indptr[i0], dist_y)
        for i in range(i0 + 1, len(self.indptr)):
            self.indptr[i] += 1
        # conjugate
        self.indices = np.insert(self.indices, self.indptr[i1], i0)
        self.hop = np.insert(self.hop, self.indptr[i1], hop)
        self.dx = np.insert(self.dx, self.indptr[i1], dist_x)
        self.dy = np.insert(self.dy, self.indptr[i1], dist_y)
        for i in range(i1 + 1, len(self.indptr)):
            self.indptr[i] += 1
        return False

    def rescale_H(self, value = False):
        """Rescale Hamiltonian.
        
        Parameters
        ----------
        value : float, positive, optional
            All hoppings are divided by this value.
            Choose it such that the absolute value
            of the largest eigenenergy is smaller than 1.
            If no value is chosen, a good value is found,
            but this is really slow for large matrices.
        
        Returns
        ----------
        value : float
            Rescale value.
        """
        
        # if user doesn't provide rescale value, calculate it
        # this is really show though
        if value == False:
            value = 0.
            for i in range(len(self.indptr) - 1):
                max_val = np.sum([np.absolute(self.hop[self.indptr[i] \
                                                       :self.indptr[i+1]])])
                value = np.amax((max_val, value))
        
        # store rescale, rescale H
        self.hop /= (value / self.rescale)
        self.rescale = value
        
        return value
        
    def energy_range(self):
        """Energy range to consider in calculations.
        
        Returns
        ----------
        en_range : float
            All eigenvalues are between (-en_range / 2, en_range / 2)
        """
        
        en_range = 2. * self.rescale
        return en_range

    def plot(self, fig_name = 'system.png', single_site_coord = False,
             single_site_orbital = 0, draw_size = 5, draw_dpi = 600):
        """Plot sample in 2D, save to file.
        
        Parameters
        ----------
        fig_name : string, optional
            save to this file
        single_site_coord : int 3-tuple int, optional
            if not False, only print hoppings to a single site with this 
            site coordinate
        single_site_orbital : int, optional
            only print hoppings to a single site with this orbital index
        draw_size : float, optional
            scale site and hopping drawing size
        draw_dpi : integer, optional
            dpi of image
        """
        
        fig, ax = plt.subplots()
        
        # plot sites
        plt.scatter(self.site_x, 
                    self.site_y, 
                    s = 0.5 * draw_size ** 2, 
                    c = 'black', 
                    zorder = 2,
                    edgecolors = 'none')
                    
        # put hoppings in LineCollection
        hops = []
        linews = []
        H = spsp.csr_matrix((self.hop, self.indices, self.indptr))
        H = H.tocoo()
        for i, j, hop in zip(H.row, H.col, H.data):
            if not single_site_coord:
                if i > j:
                    hops.append([[self.site_x[i], self.site_y[i]],
                                 [self.site_x[j], self.site_y[j]]])
                    linews.append(draw_size * npla.norm(hop))
            else:
                site_i_coord = self.index_to_tag[i]
                if site_i_coord == single_site_coord + (single_site_orbital,):
                    hops.append([[self.site_x[i], self.site_y[i]],
                                 [self.site_x[j], self.site_y[j]]])
                    linews.append(draw_size * npla.norm(hop))
        lines = mc.LineCollection(hops, 
                                  linewidths = linews,
                                  colors = 'grey',
                                  zorder = 1)
                
        # plot hoppings
        ax.add_collection(lines)
        ax.set_aspect('equal')
        plt.axis('off')
        plt.draw() 
        plt.savefig(fig_name, bbox_inches='tight', dpi=draw_dpi)
        plt.close()
        
    def save(self, filename="sample.hdf5"):
        """Save sample
        
        Parameters
        ----------
        filename : string
            Save to this hdf5 file. Default value: "sample.hdf5".
        """
        
        # save everything to a hdf5 file
        # except lattice, bc_func
        f = h5py.File(filename, 'w')
        grp = f.create_group("sample")
        grp.create_dataset("rescale", data=[self.rescale])
        grp.create_dataset("index_to_tag", data=self.index_to_tag)
        #grp.create_dataset("tag_to_index", data=self.tag_to_index)
        grp.create_dataset("site_x", data=self.site_x)
        grp.create_dataset("site_y", data=self.site_y)
        grp.create_dataset("site_z", data=self.site_z)
        grp.create_dataset("indices", data=self.indices)
        grp.create_dataset("indptr", data=self.indptr)
        grp.create_dataset("hop", data=self.hop)
        grp.create_dataset("dx", data=self.dx)
        grp.create_dataset("dy", data=self.dy)
        f.close()
    
    def Hk(self, momentum):
        """Calculate the Fourier transform of the Hamiltonian.
        
        Parameters
        ----------
        momentum : 3-list of floats
            momentum [kx, ky, kz]
            
        Returns
        -----------
        Hk : (tot_nr_orbitals, tot_nr_orbitals) list of complex floats
            k-space Hamiltonian
        """
    
        # prepare
        tot_nr_orbitals = len(self.index_to_tag)
        Hk = np.zeros((tot_nr_orbitals, tot_nr_orbitals), \
                      dtype = complex)
            
        # fill Hk
        for i0 in range(tot_nr_orbitals):
            for i in range(self.indptr[i0], self.indptr[i0 + 1]):
                i1 = self.indices[i]
                dz = self.site_z[i1] - self.site_z[i0]
                dr = [self.dx[i], self.dy[i], dz]
                r_dot_k = np.dot(momentum, dr)
                Hk[i0, i1] += np.exp(1j * r_dot_k) * self.hop[i]
                
        return Hk
    
    def band_structure(self, momenta):
        """Calculate band structure of the Sample.
        
        Parameters
        ----------
        momenta : (n_momenta, 3) list of floats
            momenta [kx, ky, kz] for band structure calculation
            
        Returns
        -----------
        bands : (n_momenta, n_tot_orbitals) list of complex floats
            list of energies corresponding to input momenta
        """
        
        # prepare
        momenta = np.array(momenta)
        n_momenta = momenta.shape[0]
        n_tot_orbitals = len(self.index_to_tag)
        bands = np.zeros((n_momenta, n_tot_orbitals))
        
        # iterate over momenta
        for i in range(n_momenta):
        
            # fill k-space Hamiltonian
            momentum = momenta[i,:]
            Hk = self.Hk(momentum)
        
            # get eigenvalues, store
            eigenvalues, eigenstates, info = spla.zheev(Hk)
            idx = eigenvalues.argsort()[::-1]   
            eigenvalues = eigenvalues[idx]
            bands[i,:] = eigenvalues[:] * self.rescale
            
        return bands
    
    def set_magnetic_field(self, B):
        """Set magnetic field
        
        Parameters
        ----------
        B : float
            magnetic field in Tesla, distance units must be in 
            nanometers, hoppings must be in eV
        """
        
        # apply Peierls substitution
        n_tot_orbitals = len(self.index_to_tag)
        for i0 in range(n_tot_orbitals):
            for i in range(self.indptr[i0], self.indptr[i0 + 1]):
                i1 = self.indices[i]
                ytot = self.site_y[i0] + self.site_y[i1]
                phase = 1j * np.pi * B * self.dx[i] * ytot / 4135.666734
                self.hop[i] = self.hop[i] * np.exp(phase)
        
=======
"""builder.py contains functions and classes for sample building.

Functions
----------
    bc_default
        Default boundary conditions.
    grouper
        Make sublist iterables for a list, for parallel computation.
    hop_dict_ft
        Calculate Fourier transform of a Lattice, HopDict pair.
    interpolate_k_points
        Get list of momenta by interpolation between symmetry points.
    band_structure
        Calculate band structure for a Lattice, HopDict pair.
    uniform_strain
        Uniformly strain a Lattice, HopDict pair.
    extend_unit_cell
        Extend the unit cell.

Classes
----------
    HopDict
        Contains relative hopping values.
    Lattice
        Contains lattice information.
    SiteSet
        Contains site tags.
    Sample
        Contains all the information of the tight-binding system:
        geometry, hoppings, boundary conditions, etc.
"""

################
# dependencies
################

# plotting
try:
    import matplotlib.pyplot as plt
    import matplotlib.collections as mc
except ImportError:
    print("Plotting functions not available.")

# input & output
try:
    import h5py
except ImportError:
    print("h5py functions not available.")

# multiprocessing
import multiprocessing as mp

# numerics & math
import copy
import itertools
import numpy as np
import numpy.linalg as npla
import scipy.sparse as spsp
import scipy.linalg.lapack as spla

################
# helper functions
################


def bc_default(unit_cell_coords, orbital):
    """Default (closed) boundary conditions.

    Parameters
    ----------
    unit_cell_coords : 3-tuple of integers
        unit cell coordinates
    orbital : integer
        orbital index

    Returns
    ----------
    unit_cell_coords : 3-tuple of integers
        unit cell coordinates
    orbital : integer
        orbital index
    """

    return unit_cell_coords, orbital


def grouper(in_list, n):
    """Make n sublists from list.

    Parameters
    ----------
    in_list : list
        input list
    n : integer
        max number of sublists to return

    Returns
    ----------
    sublists : iterable
        iterable over sublists
    n_sublists : integer
        number of sublists
    """

    n_list = len(in_list)
    in_list = iter(in_list)
    len_sublists = int(np.ceil(1. * n_list / n))
    if (len_sublists * (n - 1) == n_list):
        # in this case the nth sublist is empty, so:
        n_sublists = n - 1
    else:
        n_sublists = n
    sublists = iter(lambda: list(itertools.islice(in_list, len_sublists)), [])
    return sublists, n_sublists


def hop_dict_ft(hop_dict, lattice, momentum):
    """Calculate Fourier transform of a HopDict, Lattice pair.

    Parameters
    ----------
    hop_dict : HopDict object
        contains electronic information
    lattice : Lattice object
        contains geometric information
    momentum : 3-list of floats
        momentum [kx, ky, kz]

    Returns
    -----------
    Hk : (nr_orbitals, nr_orbitals) list of complex floats
        k-space Hamiltonian
    """

    # prepare
    nr_orbitals = len(lattice.orbital_coords)
    sparse_hop_dict = hop_dict.sparse()
    Hk = np.zeros((nr_orbitals, nr_orbitals), dtype=complex)

    # iterate over orbitals
    for orb0 in range(nr_orbitals):
        r0 = lattice.site_pos((0, 0, 0), orb0)
        # iterate over HopDict items
        for tag, hop in sparse_hop_dict[orb0].items():
            # transform and add to Hk
            x, y, z, orb1 = tag
            r1 = lattice.site_pos((x, y, z), orb1)
            dr = np.subtract(r1, r0)
            r_dot_k = np.dot(momentum, dr)
            Hk[orb0, orb1] += np.exp(1j * r_dot_k) * hop

    return Hk


def interpolate_k_points(k_points, resolution):
    """Get list of momenta by interpolation between
    symmetry points.

    Parameters
    ----------
    k_points : (n, 3) list of floats
        k-point coordinates
    resolution : integer
        number of momenta between two k-points

    Returns
    ----------
    momenta : ((n - 1) * resolution + 1, 3) list of floats
        interpolated k-point coordinates
    xvals : ((n - 1) * resolution + 1) list of floats
        x-axis values for band plot
    ticks : (n) list of floats
        list of xvals corresponding to symmetry points
    """

    # get momenta
    momenta = []
    for i in range(len(k_points) - 1):
        kp0 = k_points[i]
        kp1 = k_points[i + 1]
        for j in range(resolution):
            rat = 1. * j / resolution
            momenta.append([kp0[0] + (kp1[0] - kp0[0]) * rat, \
                            kp0[1] + (kp1[1] - kp0[1]) * rat, \
                            kp0[2] + (kp1[2] - kp0[2]) * rat])
    momenta.append(k_points[-1])

    # get xvals
    xvals = [0]
    for i in range(len(momenta) - 1):
        diff = np.subtract(momenta[i + 1], momenta[i])
        xvals.append(xvals[-1] + np.linalg.norm(diff))

    # get ticks
    ticks = [xvals[i * resolution] for i in range(len(k_points))]
    ticks.append(xvals[-1])

    return momenta, xvals, ticks


def band_structure(hop_dict, lattice, momenta):
    """Calculate band structure for a HopDict, Lattice pair.

    Parameters
    ----------
    hop_dict : HopDict object
        contains electronic information
    lattice : Lattice object
        contains geometric information
    momenta : (n_momenta, 3) list of floats
        momenta [kx, ky, kz] for band structure calculation

    Returns
    -----------
    bands : (n_momenta, n_orbitals) list of complex floats
        list of energies corresponding to input momenta
    """

    # prepare
    momenta = np.array(momenta)
    n_momenta = momenta.shape[0]
    n_orbitals = len(lattice.orbital_coords)
    bands = np.zeros((n_momenta, n_orbitals))

    # iterate over momenta
    for i in range(n_momenta):

        # fill k-space Hamiltonian
        momentum = momenta[i, :]
        Hk = hop_dict_ft(hop_dict, lattice, momentum)

        # get eigenvalues, store
        eigenvalues, eigenstates, info = spla.zheev(Hk)
        idx = eigenvalues.argsort()[::-1]
        eigenvalues = eigenvalues[idx]
        bands[i, :] = eigenvalues[:]

    return bands


def uniform_strain(lattice_old, hop_dict_old, strain_tensor, beta):
    """Uniformly strain a Lattice, HopDict pair.

    Parameters
    ----------
    lattice_old : tipsi.Lattice
        lattice to strain
    hop_dict_old : tipsi.HopDict
        hopping dictionary to strain
    strain_tensor : (3,3)-list of floats
        strain tensor
    beta : float
        strain coefficient

    Returns
    ----------
    lattice_new : tipsi.Lattice
        strained lattice
    hop_dict_new : tipsi.HopDict
        strained hopping dictionary
    """

    # rescale lattice
    one_plus_eps = np.diag([1., 1., 1.]) + strain_tensor
    vectors_new = [np.dot(one_plus_eps, vector) \
                   for vector in lattice_old.vectors]
    orbital_coords_new = [np.dot(one_plus_eps, coord) \
                          for coord in lattice_old.orbital_coords]
    lattice_new = Lattice(vectors_new, orbital_coords_new)

    # rescale hop_dict
    hop_dict_new = HopDict()
    for uc, hop in hop_dict_old.dict.items():
        hop_dict_new.empty(uc, hop.shape)
        for i in range(hop.shape[0]):
            for j in range(hop.shape[1]):
                hopval = hop[i, j]
                r_old = npla.norm(lattice_old.site_pos(uc, j) \
                                  - lattice_old.site_pos((0,0,0), i))
                r_new = npla.norm(lattice_new.site_pos(uc, j) \
                                  - lattice_new.site_pos((0,0,0), i))
                if r_old != 0.0:
                    hopval_new = hopval * np.exp(-beta * (r_new / r_old - 1.))
                    hop_dict_new.set_element(uc, (i, j), hopval_new)
                else:
                    hop_dict_new.set_element(uc, (i, j), hopval)

    return lattice_new, hop_dict_new


def extend_unit_cell(lattice_old, hop_dict_old, direction, amount):
    """Extend the unit cell in a certain direction. Especially
    helpful for including bias.

    Parameters
    ----------
    lattice_old : tipsi.Lattice
        lattice to extend
    hop_dict_old : tipsi.HopDict
        hopping dictionary to extend
    direction : integer
        index of lattice vector giving direction of extension
    amount : integer
        number of unit cells to combine

    Returns
    ----------
    lattice_new : tipsi.Lattice
        extended lattice
    hop_dict_new : tipsi.HopDict
        extended hopping dictionary
    """

    # get useful parameters
    d = direction
    nr_orb_old = len(lattice_old.orbital_coords)

    # function for transforming to new coordinate system
    def extend_coords(unit_cell_coord, orbital):
        r_old = unit_cell_coord[d]
        r_new = int(np.floor(r_old / amount))
        orb_new = orbital + (r_old - r_new) * nr_orb_old
        uc_new = list(unit_cell_coord)
        uc_new[d] = r_new
        return tuple(uc_new), orb_new

    # extend lattice
    orbital_coords_new = lattice_old.orbital_coords
    for i in range(1, amount):
        orbital_coords_new = np.append(orbital_coords_new, \
            lattice_old.orbital_coords + i * lattice_old.vectors[d], \
            axis = 0)
    vectors_new = lattice_old.vectors.copy()
    vectors_new[d] *= amount
    lattice_new = Lattice(vectors_new, orbital_coords_new)
    lattice_new.extended *= amount

    # extend hop_dict
    hop_dict_new = HopDict()
    for k in range(amount):
        for uc, hop in hop_dict_old.dict.items():
            for i in range(hop.shape[0]):
                for j in range(hop.shape[1]):
                    uc_transpose = list(uc)
                    uc_transpose[d] += k
                    uc_new, orb1 = extend_coords(tuple(uc_transpose), j)
                    if uc_new not in hop_dict_new.dict.keys():
                        hop_dict_new.empty(uc_new, (hop.shape[0] * amount, \
                                                    hop.shape[1] * amount))
                    hopval = hop[i, j]
                    orb0 = i + k * nr_orb_old
                    hop_dict_new.set_element(uc_new, (orb0, orb1), hopval)

    return lattice_new, hop_dict_new


################
# classes
################


class HopDict:
    """HopDict class

    A hopping dictionary contains relative hoppings.

    Attributes
    ----------
    dict : dictionary
        dictionary with site tags as keys and complex matrices as values
    """

    def __init__(self):
        """Initialize hop_dict object
        """

        self.dict = {}

    def set(self, rel_unit_cell, hopping):
        """Add hopping matrix to dictionary.

        Parameters
        ----------
        rel_unit_cell : 3-tuple of integers
            relative unit cell coordinates
        hopping : complex float or matrix of floats
            hopping value or matrix of hopping values
        """

        # turn single number into list
        if (type(hopping) not in [list, np.ndarray]):
            hopping = [[hopping]]

        # add to dictionary
        hopping = np.array(hopping, dtype=complex)
        self.dict[rel_unit_cell] = hopping

    def empty(self, rel_unit_cell, shape):
        """Add empty hopping matrix to dictionary.

        Parameters
        ----------
        rel_unit_cell : 3-tuple of integers
            relative unit cell coordinates
        shape : 2-tuple of integers
            shape of empty hopping matrix
        """

        # add empty matrix to dictionary
        empty_mat = np.zeros(shape, dtype=complex)
        self.dict[rel_unit_cell] = empty_mat

    def set_element(self, rel_unit_cell, element, hop):
        """Add single hopping to hopping matrix.

        Parameters
        ----------
        rel_unit_cell : 3-tuple of integers
            relative unit cell coordinates
        element : 2-tuple of integers
            element indices
        hop : complex float
            hopping value
        """

        self.dict[rel_unit_cell][element[0], element[1]] = hop

    def delete(self, rel_unit_cell):
        """Delete hopping matrix from dictionary.

        Parameters
        ----------
        rel_unit_cell : 3-tuple of integers
            relative unit cell coordinates

        Returns
        -----------
        boolean
            True if site was deleted, false if not
        """

        return self.dict.pop(rel_unit_cell, None)

    def add_conjugates(self):
        """Adds hopping conjugates to self.dict."""

        # declare new dict
        self.new_dict = copy.deepcopy(self.dict)
        # iterate over items
        for rel_unit_cell, hopping in self.dict.items():
            x, y, z = rel_unit_cell
            reverse_unit_cell = (-x, -y, -z)
            # create reverse_unit_cell dict key
            if reverse_unit_cell not in self.dict:
                reverse_hopping = np.conjugate(np.transpose(hopping))
                self.new_dict[reverse_unit_cell] = reverse_hopping
            # then, make sure all conjugate hoppings are there
            for i in range(hopping.shape[0]):
                for j in range(hopping.shape[1]):
                    hop = hopping[i, j]
                    hop_conjg = self.new_dict[reverse_unit_cell][j, i]
                    if (not hop == 0.) and (hop_conjg == 0.):
                        self.new_dict[reverse_unit_cell][j, i] = np.conjugate(
                            hop)
        # done
        self.dict = self.new_dict

    def remove_z_hoppings(self):
        """Remove z-direction hoppings.
        """

        dict_new = {}
        for uc, hop in self.dict.items():
            if uc[2] == 0:
                dict_new[uc] = hop
        self.dict = dict_new

    def sparse(self):
        """Get sparse hopping dictionary.

        Returns
        -----------
        sparse hopping dictionary
        """

        # make sure conjugates are added
        self.add_conjugates()

        # get maximum orbital index
        max_orb = 0
        for rel_unit_cell, hopping in self.dict.items():
            max_orb = np.amax(hopping.shape + (max_orb, ))

        # declare sparse dict
        sparse_dict = [{} for i in range(max_orb)]

        # iterate over elements, add nonzero elements to sparse dict
        for rel_unit_cell, hopping in self.dict.items():
            for i0 in range(hopping.shape[0]):
                for i1 in range(hopping.shape[0]):
                    hop = hopping[i0, i1]
                    if (hop != 0j):
                        sparse_dict[i0][rel_unit_cell + (i1, )] = hop

        return sparse_dict


class Lattice:
    """Lattice class

    A lattice object contains information about the geometry of the lattice.

    Attributes
    -----------
    vectors : (3,3) numpy array
        array of lattice vectors [a_0, a_1, a_2]
    vectorsT : (3,3) numpy array
        transposed lattice vectors
    orbital_coords : (n,3) numpy array
        array of orbital coordinates for all n orbitals
    extended : integer
        number of times the unit cell has been extended, default 1
    """

    def __init__(self, vectors, orbital_coords):
        """Initialize lattice object.

        Parameters
        ----------
        vectors : (2 or 3)-list of float 3-tuples
            list of lattice vectors
        orbital_coords : list of float 3-tuples
            list of orbital positions within unit cell
        """

        self.vectors = np.array(vectors)
        if (len(self.vectors) == 2):
            self.vectors = np.append(self.vectors, [[0., 0., 1.]], axis=0)
        self.vectorsT = np.transpose(self.vectors)
        self.orbital_coords = np.array(orbital_coords)
        self.extended = 1

    def site_pos(self, unit_cell_coords, orbital):
        """Get orbital position in Cartesian coordinates.

        Parameters
        ----------
        unit_cell_coords : integer 3-tuple
            unit cell coordinates
        orbital : integer
            orbital index

        Returns
        -----------
        numpy array of floats
            x, y and z coordinates of orbital
        """

        return self.orbital_coords[orbital] \
               + np.dot(self.vectorsT, unit_cell_coords)

    def area_unit_cell(self):
        """Get unit cell area.

        Returns
        -----------
        float
            unit cell area
        """

        a = self.vectors[0, :]
        b = self.vectors[1, :]
        return npla.norm(np.cross(a, b))

    def volume_unit_cell(self):
        """Get unit cell volume.

        Returns
        -----------
        float
            unit cell volume
        """

        a = self.vectors[0, :]
        b = self.vectors[1, :]
        c = self.vectors[2, :]
        return np.inner(a, np.cross(b, c))

    def reciprocal_latt(self):
        """Get reciprocal lattice vectors.

        Returns
        -----------
        (3,3) numpy array of floats
            array containing [k_0, k_1, k_2]
        """

        vec = self.vectors
        div = np.inner(vec[0], np.cross(vec[1], vec[2]))
        rec = [2.0 * np.pi * np.cross(vec[(i + 1) % 3], vec[(i + 2) % 3]) / div \
               for i in range(3)]
        return np.array(rec)


class SiteSet:
    """SiteSet class

    A SiteSet object contains a dict of site tags.

    Attributes
    ----------
    sites : dict
        dict of site tags in the sample
    """

    def __init__(self):
        """Initialize sample object.
        """

        self.sites = {}

    def add_site(self, unit_cell_coords, orbital=0):
        """Add orbital to sample.

        Parameters
        ----------
        unit_cell_coords : 3-tuple of integers
            unit cell coordinates
        orbital : integer, optional
            orbital index
        """

        # add site tag to self.sites
        self.sites[unit_cell_coords + (orbital, )] = None

    def delete_site(self, unit_cell_coords, orbital):
        """Delete orbital from sample.

        Parameters
        ----------
        unit_cell_coords : 3-tuple of integers
            unit cell coordinates
        orbital : integer
            orbital index
        """

        # delete site tag from self.sites
        self.sites.pop(unit_cell_coords + (orbital, ), None)


class Sample:
    """Sample class

    A Sample object contains sample information, such as sites and hoppings.

    Attributes
    ----------
    lattice : lattice object
        the lattice used for the sample
    bc_func : function
        function for boundary conditions
    nr_processes : int
        number of processes to use for parallel functionality
    rescale : float
        Hamiltonian rescale value; default value: 1.
    index_to_tag : list of 3-tuples
        ordered list of sites in sample
    tag_to_index : dict (keys: 3-tuple, values: integer)
        dictionary giving index for each site tag
    site_x : list of floats
        site x-locations
    site_y : list of floats
        site y-locations
    site_z : list of floats
        site z-locations
    indices : numpy array of integers
        csr-indices for hoppings & distances
    indptr : numpy array of integers
        csr-indptr for hoppings & distances
    hop : numpy array of complex floats
        sparse Hamiltonian
    dx : numpy array of floats
        x-distances of hoppings
    dy : numpy array of floats
        y-distances of hoppings
    """

    def __init__(self, lattice, site_set = [], bc_func = bc_default, \
                 nr_processes = 1, read_from_file = False):
        """Index site_set and store site locations.

        Parameters
        ----------
        lattice : Lattice object
            the lattice to use for the sample
        site_set : SiteSet object, optional
            contains sites to add to the sample
        bc_func : function, optional
            function for boundary conditions
        nr_processes : integer, optional
            number of parallel processes
        read_from_file : string, optional
            Filename, in case we read a Sample from file. Default: False.
        """

        # read from file
        if read_from_file:

            # init input
            self.lattice = lattice
            self.bc_func = bc_func
            self.nr_processes = nr_processes

            # open file
            try:
                f = h5py.File(read_from_file, 'r')
            except:
                print("Cannot find file to read!")
                return

            # read data
            self.rescale = f["sample/rescale"][0]
            self.index_to_tag = [tuple(tag) for tag in \
                                 f["sample/index_to_tag"][:]]
            self.tag_to_index = {tag: i for i, tag in \
                                 enumerate(self.index_to_tag)}
            self.site_x = f["sample/site_x"][:]
            self.site_y = f["sample/site_y"][:]
            self.site_z = f["sample/site_z"][:]
            self.indices = f["sample/indices"][:]
            self.indptr = f["sample/indptr"][:]
            self.hop = f["sample/hop"][:]
            self.dx = f["sample/dx"][:]
            self.dy = f["sample/dy"][:]
            return

        # if not read_from_file, declare attributes
        self.lattice = lattice
        self.bc_func = bc_func
        self.nr_processes = nr_processes
        self.rescale = 1
        self.indices = np.array([])
        self.indptr = np.array([0])
        self.hop = np.array([])
        self.dx = np.array([])
        self.dy = np.array([])

        # indexing
        self.index_to_tag = list(site_set.sites)
        self.index_to_tag.sort(
            key=lambda tag: tag
        )  # this will speed up FORTRAN / use itemgetter() instead?
        self.tag_to_index = {tag: i for i, tag in \
                             enumerate(self.index_to_tag)}

        if self.nr_processes == 1:  # no multiprocessing

            # get site locs
            data = self.__get_locs(self.index_to_tag)
            self.site_x = data[0]
            self.site_y = data[1]
            self.site_z = data[2]

        else:  # use multiprocessing

            # divide up sites list
            sites_div, N = grouper(self.index_to_tag, self.nr_processes)

            # get site locs in parallel
            pipes = [mp.Pipe() for i in range(N)]
            processes = [None for i in range(N)]
            data = [None for i in range(N)]
            for i, tags in enumerate(sites_div):
                pipe = pipes[i]
                processes[i] = mp.Process(target=self.__get_locs, \
                                          args=(tags, pipe[1]))
                processes[i].start()

            # collect results
            scan = [True for i in range(N)]
            while True:
                running = any(scan)
                for i in range(N):
                    pipe = pipes[i]
                    if scan[i] and pipe[0].poll():
                        data[i] = pipe[0].recv()
                        scan[i] = False
                        pipe[0].close()
                if not running:
                    break
            for p in processes:
                p.join()

            # put data in class attribute arrays
            self.site_x = data[0][0]
            self.site_y = data[0][1]
            self.site_z = data[0][2]
            for i in range(1, N):
                self.site_x = np.concatenate((self.site_x, data[i][0]))
                self.site_y = np.concatenate((self.site_y, data[i][1]))
                self.site_z = np.concatenate((self.site_z, data[i][2]))

            # cleanup
            del data

    def get_loc(self, tag):
        return self.lattice.site_pos(tag[0:3], tag[3])

    def __get_locs(self, tags, conn=False):
        """Private method for getting site location of a list of tags.

        Sends site_r through conn Pipe.

        Parameters
        ----------
        tags : list of 4-tuples
            site tags
        conn : multiprocessing.Pipe object
            Pipe through which to send data. If False,
            no pipe is used; data is returned normally"""

        # declare output array
        site_r = np.zeros((3, len(tags)), dtype=float)
        # iterate over tags
        for i, tag in enumerate(tags):
            #site_r[:,i] = self.get_loc(tag)
            site_r[:, i] = self.lattice.site_pos(tag[0:3], tag[3])  # faster
        # return results
        if conn:
            # send results through pipe
            conn.send(site_r)
            conn.close()
            return
        else:
            # return results normally
            return site_r

    def __get_hoppings(self, tags, sparse_hop_dict, conn=False):
        """Private method for getting hopping data for list of tags.

        Sends indices, indptr, hop, dx, dy lists through conn Pipe.

        Parameters
        ----------
        tags : list of 4-tuples
            site tags
        sparse_hop_dict : dict
            sparse hopping dictionary
        conn : multiprocessing.Pipe object
            Pipe through which to send data. If False,
            no pipe is used; data is returned normally."""

        # declare arrays
        indices = []
        indptr = [0]
        hop = []
        dx = []
        dy = []

        # iterate over all sites
        for tag0 in tags:
            r0 = tag0[0:3]
            orb0 = tag0[3]
            i0 = self.tag_to_index[tag0]
            indptr.append(indptr[-1])
            for rel_tag, hopping in sparse_hop_dict[orb0].items():
                tag1 = (r0[0] + rel_tag[0], \
                        r0[1] + rel_tag[1], \
                        r0[2] + rel_tag[2], \
                        rel_tag[3])
                # check if tag in sample
                if (tag1 in self.tag_to_index):
                    i1 = self.tag_to_index[tag1]
                    indices.append(i1)
                    indptr[-1] += 1
                    hop.append(hopping)
                    dx.append(self.site_x[i1] - self.site_x[i0])
                    dy.append(self.site_y[i1] - self.site_y[i0])
                # check pbc
                else:
                    r1 = tag1[0:3]
                    orb1 = tag1[3]
                    pbc_r, pbc_orb = self.bc_func(r1, orb1)
                    pbc_tag = pbc_r + (pbc_orb, )
                    if (pbc_tag in self.tag_to_index):
                        i1 = self.tag_to_index[pbc_tag]
                        pos = self.lattice.site_pos(r1, orb1)
                        indices.append(i1)
                        indptr[-1] += 1
                        hop.append(hopping)
                        dx.append(pos[0] - self.site_x[i0])
                        dy.append(pos[1] - self.site_y[i0])

        # return results
        if conn:
            # send results through Pipe
            conn.send([
                np.array(indices, dtype=int),
                np.array(indptr, dtype=int),
                np.array(hop, dtype=complex),
                np.array(dx, dtype=float),
                np.array(dy, dtype=float)
            ])
            conn.close()
            return
        else:
            # return results normally
            return (np.array(indices, dtype=int), np.array(indptr, dtype=int),
                    np.array(hop, dtype=complex), np.array(dx, dtype=float),
                    np.array(dy, dtype=float))

    def add_hop_dict(self, hop_dict):
        """Apply hopping dictionary.

        Parameters
        ----------
        hop_dict : hopping dictionary object
            hopping information
        """

        if self.nr_processes == 1:  # no multiprocessing

            # apply hopping dictionary
            data = self.__get_hoppings(self.index_to_tag, \
                                       hop_dict.sparse())
            self.indices = data[0]
            self.indptr = data[1]
            self.hop = data[2]
            self.dx = data[3]
            self.dy = data[4]

        else:  # use multiprocessing

            # divide up sites list
            sites_div, N = grouper(self.index_to_tag, self.nr_processes)

            # get hopping data in parallel
            pipes = [mp.Pipe() for i in range(N)]
            processes = [None for i in range(N)]
            data = [None for i in range(N)]
            for i, tags in enumerate(sites_div):
                pipe = pipes[i]
                processes[i] = mp.Process(target=self.__get_hoppings, \
                                          args=(tags, hop_dict.sparse(), pipe[1]))
                processes[i].start()

            # collect results
            # scan over processes
            scan = [True for i in range(N)]
            while any(scan):
                for i in range(N):
                    pipe = pipes[i]
                    if scan[i] and pipe[0].poll():
                        # get data, close process
                        data[i] = pipe[0].recv()
                        scan[i] = False
                        pipe[0].close()
                        processes[i].join()

            # put data in class attribute arrays
            self.indptr = [0]
            indices = []
            hop = []
            dx = []
            dy = []
            for i in range(N):
                self.indptr = np.concatenate(
                    (self.indptr, np.array(data[i][1][1:]) + self.indptr[-1]))
                indices = itertools.chain(indices, data[i][0])
                hop = itertools.chain(hop, data[i][2])
                dx = itertools.chain(dx, data[i][3])
                dy = itertools.chain(dy, data[i][4])
            del data
            self.indices = np.fromiter(indices, dtype=int, count=-1)
            self.hop = np.fromiter(hop, dtype=complex, count=-1)
            self.dx = np.fromiter(dx, dtype=float, count=-1)
            self.dy = np.fromiter(dy, dtype=float, count=-1)

    def delete_hopping(self, unit_cell_coord0, unit_cell_coord1, \
                       orbital0 = 0, orbital1 = 0):
        """Delete hopping.

        Parameters
        ----------
        unit_cell_coord0 : 3-tuple
            unit cell coordinate for site 0
        unit_cell_coord1 : 3-tuple
            unit cell coordinate for site 1
        orbital0 : int, optional
            orbital 0
        orbital1 : int, optional
            orbital 1

        Returns
        -----------
        bool
            True if hopping value is deleted
            False if hopping value is not found
        """

        # get site tags and indices
        tag0 = unit_cell_coord0 + (orbital0, )
        i0 = self.tag_to_index[tag0]
        tag1 = unit_cell_coord1 + (orbital1, )
        if tag1 in self.tag_to_index:
            i1 = self.tag_to_index[tag1]
        else:
            pbc_r1, pbc_orb1 = self.bc_func(unit_cell_coord1, orbital1)
            pbc_tag = pbc_r1 + (pbc_orb1, )
            if pbc_tag in self.tag_to_index:
                i1 = self.tag_to_index[pbc_tag]

        # check if hopping already exists
        # if yes, delete hopping & distance values
        subindices = self.indices[self.indptr[i0]:self.indptr[i0 + 1]]
        for i, j in enumerate(subindices):
            if j == i1:
                # delete hopping
                self.indices = np.delete(self.indices, self.indptr[i0] + i)
                self.hop = np.delete(self.hop, self.indptr[i0] + i)
                self.dx = np.delete(self.dx, self.indptr[i0] + i)
                self.dy = np.delete(self.dy, self.indptr[i0] + i)
                for i in range(i0 + 1, len(self.indptr)):
                    self.indptr[i] -= 1
                return True

        # if not, there's nothing to delete
        return False

    def set_hopping(self, hop, unit_cell_coord0, unit_cell_coord1, \
                    orbital0 = 0, orbital1 = 0):
        """Add or change hopping, automatically add conjugate.

        Parameters
        ----------
        hop : float
            hopping value
        unit_cell_coord0 : 3-tuple
            unit cell coordinate for site 0
        unit_cell_coord1 : 3-tuple
            unit cell coordinate for site 1
        orbital0 : int, optional
            orbital 0
        orbital1 : int, optional
            orbital 1

        Returns
        -----------
        bool
            True if hopping value is changed
            False if hopping value is added
        """

        # this method needs to be improved
        # move change/insert code to separate methods
        # take care of situation where H is empty when calling this method

        # get site tags, indices and distances
        tag0 = unit_cell_coord0 + (orbital0, )
        i0 = self.tag_to_index[tag0]
        r0 = self.get_loc(tag0)
        tag1 = unit_cell_coord1 + (orbital1, )
        r1 = self.get_loc(tag1)
        if tag1 in self.tag_to_index:
            i1 = self.tag_to_index[tag1]
            r1 = self.get_loc(tag1)
        else:
            pbc_r1, pbc_orb1 = self.bc_func(unit_cell_coord1, orbital1)
            pbc_tag = pbc_r1 + (pbc_orb1, )
            if pbc_tag in self.tag_to_index:
                i1 = self.tag_to_index[pbc_tag]
            else:
                print("Site not in sample.")
        dist_x = r1[0] - r0[0]
        dist_y = r1[1] - r0[1]

        # check if hopping already exists
        # if yes, change hopping value
        subindices = self.indices[self.indptr[i0]:self.indptr[i0 + 1]]
        for i, j in enumerate(subindices):
            if j == i1:
                self.hop[self.indptr[i0] + i] = hop
        # conjugate
        subindices = self.indices[self.indptr[i1]:self.indptr[i1 + 1]]
        for i, j in enumerate(subindices):
            if j == i0:
                self.hop[self.indptr[i1] + i] = hop
                return True

        # if not, add hopping value and distance values
        self.indices = np.insert(self.indices, self.indptr[i0], i1)
        self.hop = np.insert(self.hop, self.indptr[i0], hop)
        self.dx = np.insert(self.dx, self.indptr[i0], dist_x)
        self.dy = np.insert(self.dy, self.indptr[i0], dist_y)
        for i in range(i0 + 1, len(self.indptr)):
            self.indptr[i] += 1
        # conjugate
        self.indices = np.insert(self.indices, self.indptr[i1], i0)
        self.hop = np.insert(self.hop, self.indptr[i1], hop)
        self.dx = np.insert(self.dx, self.indptr[i1], dist_x)
        self.dy = np.insert(self.dy, self.indptr[i1], dist_y)
        for i in range(i1 + 1, len(self.indptr)):
            self.indptr[i] += 1
        return False

    def rescale_H(self, value=False):
        """Rescale Hamiltonian.

        Parameters
        ----------
        value : float, positive, optional
            All hoppings are divided by this value.
            Choose it such that the absolute value
            of the largest eigenenergy is smaller than 1.
            If no value is chosen, a good value is found,
            but this is really slow for large matrices.

        Returns
        ----------
        value : float
            Rescale value.
        """

        # if user doesn't provide rescale value, calculate it
        # this is really show though
        if value == False:
            value = 0.
            for i in range(len(self.indptr) - 1):
                max_val = np.sum([np.absolute(self.hop[self.indptr[i] \
                                                       :self.indptr[i+1]])])
                value = np.amax((max_val, value))

        # store rescale, rescale H
        self.hop /= (value / self.rescale)
        self.rescale = value

        return value

    def energy_range(self):
        """Energy range to consider in calculations.

        Returns
        ----------
        en_range : float
            All eigenvalues are between (-en_range / 2, en_range / 2)
        """

        en_range = 2. * self.rescale
        return en_range

    def plot(self,
             fig_name='system.png',
             single_site_coord=False,
             single_site_orbital=0,
             draw_size=5,
             draw_dpi=600):
        """Plot sample in 2D, save to file.

        Parameters
        ----------
        fig_name : string, optional
            save to this file
        single_site_coord : int 3-tuple int, optional
            if not False, only print hoppings to a single site with this
            site coordinate
        single_site_orbital : int, optional
            only print hoppings to a single site with this orbital index
        draw_size : float, optional
            scale site and hopping drawing size
        draw_dpi : integer, optional
            dpi of image
        """

        fig, ax = plt.subplots()

        # plot sites
        plt.scatter(
            self.site_x,
            self.site_y,
            s=0.5 * draw_size**2,
            c='black',
            zorder=2,
            edgecolors='none')

        # put hoppings in LineCollection
        hops = []
        linews = []
        H = spsp.csr_matrix((self.hop, self.indices, self.indptr))
        H = H.tocoo()
        for i, j, hop in zip(H.row, H.col, H.data):
            if not single_site_coord:
                if i > j:
                    hops.append([[self.site_x[i], self.site_y[i]],
                                 [self.site_x[j], self.site_y[j]]])
                    linews.append(draw_size * npla.norm(hop))
            else:
                site_i_coord = self.index_to_tag[i]
                if site_i_coord == single_site_coord + (single_site_orbital, ):
                    hops.append([[self.site_x[i], self.site_y[i]],
                                 [self.site_x[j], self.site_y[j]]])
                    linews.append(draw_size * npla.norm(hop))
        lines = mc.LineCollection(
            hops, linewidths=linews, colors='grey', zorder=1)

        # plot hoppings
        ax.add_collection(lines)
        ax.set_aspect('equal')
        plt.axis('off')
        plt.draw()
        plt.savefig(fig_name, bbox_inches='tight', dpi=draw_dpi)
        plt.close()

    def save(self, filename="sample.hdf5"):
        """Save sample

        Parameters
        ----------
        filename : string
            Save to this hdf5 file. Default value: "sample.hdf5".
        """

        # save everything to a hdf5 file
        # except lattice, bc_func
        f = h5py.File(filename, 'w')
        grp = f.create_group("sample")
        grp.create_dataset("rescale", data=[self.rescale])
        grp.create_dataset("index_to_tag", data=self.index_to_tag)
        #grp.create_dataset("tag_to_index", data=self.tag_to_index)
        grp.create_dataset("site_x", data=self.site_x)
        grp.create_dataset("site_y", data=self.site_y)
        grp.create_dataset("site_z", data=self.site_z)
        grp.create_dataset("indices", data=self.indices)
        grp.create_dataset("indptr", data=self.indptr)
        grp.create_dataset("hop", data=self.hop)
        grp.create_dataset("dx", data=self.dx)
        grp.create_dataset("dy", data=self.dy)
        f.close()

    def Hk(self, momentum):
        """Calculate the Fourier transform of the Hamiltonian.

        Parameters
        ----------
        momentum : 3-list of floats
            momentum [kx, ky, kz]

        Returns
        -----------
        Hk : (tot_nr_orbitals, tot_nr_orbitals) list of complex floats
            k-space Hamiltonian
        """

        # prepare
        tot_nr_orbitals = len(self.index_to_tag)
        Hk = np.zeros((tot_nr_orbitals, tot_nr_orbitals), \
                      dtype = complex)

        # fill Hk
        for i0 in range(tot_nr_orbitals):
            for i in range(self.indptr[i0], self.indptr[i0 + 1]):
                i1 = self.indices[i]
                dz = self.site_z[i1] - self.site_z[i0]
                dr = [self.dx[i], self.dy[i], dz]
                r_dot_k = np.dot(momentum, dr)
                Hk[i0, i1] += np.exp(1j * r_dot_k) * self.hop[i]

        return Hk

    def band_structure(self, momenta):
        """Calculate band structure of the Sample.

        Parameters
        ----------
        momenta : (n_momenta, 3) list of floats
            momenta [kx, ky, kz] for band structure calculation

        Returns
        -----------
        bands : (n_momenta, n_tot_orbitals) list of complex floats
            list of energies corresponding to input momenta
        """

        # prepare
        momenta = np.array(momenta)
        n_momenta = momenta.shape[0]
        n_tot_orbitals = len(self.index_to_tag)
        bands = np.zeros((n_momenta, n_tot_orbitals))

        # iterate over momenta
        for i in range(n_momenta):

            # fill k-space Hamiltonian
            momentum = momenta[i, :]
            Hk = self.Hk(momentum)

            # get eigenvalues, store
            eigenvalues, eigenstates, info = spla.zheev(Hk)
            idx = eigenvalues.argsort()[::-1]
            eigenvalues = eigenvalues[idx]
            bands[i, :] = eigenvalues[:] * self.rescale

        return bands

    def set_magnetic_field(self, B):
        """Set magnetic field

        Parameters
        ----------
        B : float
            magnetic field in Tesla, distance units must be in
            nanometers, hoppings must be in eV
        """

        # apply Peierls substitution
        n_tot_orbitals = len(self.index_to_tag)
        for i0 in range(n_tot_orbitals):
            for i in range(self.indptr[i0], self.indptr[i0 + 1]):
                i1 = self.indices[i]
                ytot = self.site_y[i0] + self.site_y[i1]
                phase = 1j * np.pi * B * self.dx[i] * ytot / 4135.666734
                self.hop[i] = self.hop[i] * np.exp(phase)
>>>>>>> 3c492a78
<|MERGE_RESOLUTION|>--- conflicted
+++ resolved
@@ -1,2629 +1,1321 @@
-<<<<<<< HEAD
-"""builder.py contains functions and classes for sample building.
-
-Functions
-----------
-    bc_default
-        Default boundary conditions.
-    grouper
-        Make sublist iterables for a list, for parallel computation.
-    hop_dict_ft
-        Calculate Fourier transform of a Lattice, HopDict pair.
-    interpolate_k_points
-        Get list of momenta by interpolation between symmetry points.
-    band_structure
-        Calculate band structure for a Lattice, HopDict pair.
-    uniform_strain
-        Uniformly strain a Lattice, HopDict pair.
-    extend_unit_cell
-        Extend the unit cell.
-
-Classes
-----------
-    HopDict
-        Contains relative hopping values.
-    Lattice
-        Contains lattice information.
-    SiteSet
-        Contains site tags.
-    Sample
-        Contains all the information of the tight-binding system:
-        geometry, hoppings, boundary conditions, etc.
-"""
-
-################
-# dependencies
-################
-
-# plotting
-try:
-    import matplotlib.pyplot as plt
-    import matplotlib.collections as mc                
-except ImportError:
-    print("Plotting functions not available.")
-
-# input & output
-try:
-    import h5py       
-except ImportError:
-    print("h5py functions not available.")
-
-# multiprocessing
-import multiprocessing as mp
-
-# numerics & math
-import copy
-import itertools
-import numpy as np
-import numpy.linalg as npla
-import scipy.sparse as spsp
-import scipy.linalg.lapack as spla
-
-################
-# helper functions
-################
-
-def bc_default(unit_cell_coords, orbital):
-    """Default (closed) boundary conditions.
-    
-    Parameters
-    ----------
-    unit_cell_coords : 3-tuple of integers
-        unit cell coordinates
-    orbital : integer
-        orbital index
-        
-    Returns
-    ----------
-    unit_cell_coords : 3-tuple of integers
-        unit cell coordinates
-    orbital : integer
-        orbital index
-    """
-    
-    return unit_cell_coords, orbital
-
-def grouper(in_list, n):
-    """Make n sublists from list.
-    
-    Parameters
-    ----------
-    in_list : list
-        input list
-    n : integer
-        max number of sublists to return
-        
-    Returns
-    ----------
-    sublists : iterable 
-        iterable over sublists
-    n_sublists : integer
-        number of sublists
-    """
-    
-    n_list = len(in_list)
-    in_list = iter(in_list)
-    len_sublists = int(np.ceil(1. * n_list / n))
-    if (len_sublists * (n - 1) == n_list):
-        # in this case the nth sublist is empty, so:
-        n_sublists = n - 1
-    else:
-        n_sublists = n
-    sublists = iter(lambda: list(itertools.islice(in_list, len_sublists)), [])
-    return sublists, n_sublists
-    
-def hop_dict_ft(hop_dict, lattice, momentum):
-    """Calculate Fourier transform of a HopDict, Lattice pair.
-    
-    Parameters
-    ----------
-    hop_dict : HopDict object
-        contains electronic information
-    lattice : Lattice object
-        contains geometric information
-    momentum : 3-list of floats
-        momentum [kx, ky, kz]
-        
-    Returns
-    -----------
-    Hk : (nr_orbitals, nr_orbitals) list of complex floats
-        k-space Hamiltonian
-    """
-    
-    # prepare
-    nr_orbitals = len(lattice.orbital_coords)
-    sparse_hop_dict = hop_dict.sparse()
-    Hk = np.zeros((nr_orbitals, nr_orbitals), dtype = complex)
-
-    # iterate over orbitals
-    for orb0 in range(nr_orbitals):
-        r0 = lattice.site_pos((0, 0, 0), orb0)
-        # iterate over HopDict items
-        for tag, hop in sparse_hop_dict[orb0].items():
-            # transform and add to Hk
-            x, y, z, orb1 = tag
-            r1 = lattice.site_pos((x, y, z), orb1)
-            dr = np.subtract(r1, r0)
-            r_dot_k = np.dot(momentum, dr)
-            Hk[orb0, orb1] += np.exp(1j * r_dot_k) * hop
-            
-    return Hk
-    
-def interpolate_k_points(k_points, resolution):
-    """Get list of momenta by interpolation between
-    symmetry points.
- 
-    Parameters
-    ----------
-    k_points : (n, 3) list of floats
-        k-point coordinates
-    resolution : integer
-        number of momenta between two k-points
-        
-    Returns
-    ----------
-    momenta : ((n - 1) * resolution + 1, 3) list of floats
-        interpolated k-point coordinates
-    xvals : ((n - 1) * resolution + 1) list of floats
-        x-axis values for band plot
-    ticks : (n) list of floats
-        list of xvals corresponding to symmetry points
-    """ 
-    
-    # get momenta
-    momenta = []
-    for i in range(len(k_points)-1):
-        kp0 = k_points[i]
-        kp1 = k_points[i + 1]
-        for j in range(resolution):
-            rat = 1. * j / resolution
-            momenta.append([kp0[0] + (kp1[0] - kp0[0]) * rat, \
-                            kp0[1] + (kp1[1] - kp0[1]) * rat, \
-                            kp0[2] + (kp1[2] - kp0[2]) * rat])
-    momenta.append(k_points[-1])
-
-    # get xvals
-    xvals = [0]
-    for i in range(len(momenta) - 1):
-        diff = np.subtract(momenta[i + 1], momenta[i])
-        xvals.append(xvals[-1] + np.linalg.norm(diff))
-        
-    # get ticks
-    ticks=[xvals[i * resolution] for i in range(len(k_points))]
-    ticks.append(xvals[-1])
-        
-    return momenta, xvals, ticks
-    
-def band_structure(hop_dict, lattice, momenta):
-    """Calculate band structure for a HopDict, Lattice pair.
-    
-    Parameters
-    ----------
-    hop_dict : HopDict object
-        contains electronic information
-    lattice : Lattice object
-        contains geometric information
-    momenta : (n_momenta, 3) list of floats
-        momenta [kx, ky, kz] for band structure calculation
-        
-    Returns
-    -----------
-    bands : (n_momenta, n_orbitals) list of complex floats
-        list of energies corresponding to input momenta
-    """
-    
-    # prepare
-    momenta = np.array(momenta)
-    n_momenta = momenta.shape[0]
-    n_orbitals = len(lattice.orbital_coords)
-    bands = np.zeros((n_momenta, n_orbitals))
-    
-    # iterate over momenta
-    for i in range(n_momenta):
-    
-        # fill k-space Hamiltonian
-        momentum = momenta[i,:]
-        Hk = hop_dict_ft(hop_dict, lattice, momentum)
-    
-        # get eigenvalues, store
-        eigenvalues, eigenstates, info = spla.zheev(Hk)
-        idx = eigenvalues.argsort()[::-1]   
-        eigenvalues = eigenvalues[idx]
-        bands[i,:] = eigenvalues[:]
-        
-    return bands
-    
-def uniform_strain(lattice_old, hop_dict_old, strain_tensor, beta):
-    """Uniformly strain a Lattice, HopDict pair.
-    
-    Parameters
-    ----------
-    lattice_old : tipsi.Lattice
-        lattice to strain
-    hop_dict_old : tipsi.HopDict
-        hopping dictionary to strain
-    strain_tensor : (3,3)-list of floats
-        strain tensor
-    beta : float
-        strain coefficient
-    
-    Returns
-    ----------
-    lattice_new : tipsi.Lattice
-        strained lattice
-    hop_dict_new : tipsi.HopDict
-        strained hopping dictionary
-    """
-
-    # rescale lattice
-    one_plus_eps = np.diag([1., 1., 1.]) + strain_tensor
-    vectors_new = [np.dot(one_plus_eps, vector) \
-                   for vector in lattice_old.vectors]
-    orbital_coords_new = [np.dot(one_plus_eps, coord) \
-                          for coord in lattice_old.orbital_coords]
-    lattice_new = Lattice(vectors_new, orbital_coords_new)
-    
-    # rescale hop_dict
-    hop_dict_new = HopDict()
-    for uc, hop in hop_dict_old.dict.items():
-        hop_dict_new.empty(uc, hop.shape)
-        for i in range(hop.shape[0]):
-            for j in range(hop.shape[1]):
-                hopval = hop[i, j]
-                r_old = npla.norm(lattice_old.site_pos(uc, j) \
-                                  - lattice_old.site_pos((0,0,0), i))
-                r_new = npla.norm(lattice_new.site_pos(uc, j) \
-                                  - lattice_new.site_pos((0,0,0), i))
-                if r_old != 0.0:
-                    hopval_new = hopval * np.exp(-beta * (r_new / r_old - 1.))
-                    hop_dict_new.set_element(uc, (i, j), hopval_new)
-                else:
-                    hop_dict_new.set_element(uc, (i, j), hopval)
-        
-    return lattice_new, hop_dict_new
-
-def extend_unit_cell(lattice_old, hop_dict_old, direction, amount):
-    """Extend the unit cell in a certain direction. Especially
-    helpful for including bias.
-    
-    Parameters
-    ----------
-    lattice_old : tipsi.Lattice
-        lattice to extend
-    hop_dict_old : tipsi.HopDict
-        hopping dictionary to extend
-    direction : integer
-        index of lattice vector giving direction of extension
-    amount : integer
-        number of unit cells to combine
-    
-    Returns
-    ----------
-    lattice_new : tipsi.Lattice
-        extended lattice
-    hop_dict_new : tipsi.HopDict
-        extended hopping dictionary
-    """
-    
-    # get useful parameters
-    d = direction
-    nr_orb_old = len(lattice_old.orbital_coords)
-    
-    # function for transforming to new coordinate system
-    def extend_coords(unit_cell_coord, orbital):
-        r_old = unit_cell_coord[d]
-        r_new = int(np.floor(r_old / amount))
-        orb_new = orbital + (r_old - r_new) * nr_orb_old
-        uc_new = list(unit_cell_coord)
-        uc_new[d] = r_new
-        return tuple(uc_new), orb_new
-        
-    # extend lattice
-    orbital_coords_new = lattice_old.orbital_coords
-    for i in range(1, amount):
-        orbital_coords_new = np.append(orbital_coords_new, \
-            lattice_old.orbital_coords + i * lattice_old.vectors[d], \
-            axis = 0)
-    vectors_new = lattice_old.vectors.copy()
-    vectors_new[d] *= amount
-    lattice_new = Lattice(vectors_new, orbital_coords_new)
-    lattice_new.extended *= amount
-    
-    # extend hop_dict
-    hop_dict_new = HopDict()
-    for k in range(amount):
-        for uc, hop in hop_dict_old.dict.items():
-            for i in range(hop.shape[0]):
-                for j in range(hop.shape[1]):
-                    uc_transpose = list(uc)
-                    uc_transpose[d] += k
-                    uc_new, orb1 = extend_coords(tuple(uc_transpose), j)
-                    if uc_new not in hop_dict_new.dict.keys():
-                         hop_dict_new.empty(uc_new, (hop.shape[0] * amount, \
-                                                     hop.shape[1] * amount))
-                    hopval = hop[i, j]
-                    orb0 = i + k * nr_orb_old
-                    hop_dict_new.set_element(uc_new, (orb0, orb1), hopval)
-        
-    return lattice_new, hop_dict_new
-
-        
-################
-# classes
-################
-
-class HopDict:
-    """HopDict class
-
-    A hopping dictionary contains relative hoppings.
-    
-    Attributes
-    ----------
-    dict : dictionary
-        dictionary with site tags as keys and complex matrices as values
-    """
-
-    def __init__(self):
-        """Initialize hop_dict object
-        """
-
-        self.dict = {}
-
-    def set(self, rel_unit_cell, hopping):
-        """Add hopping matrix to dictionary.
-        
-        Parameters
-        ----------
-        rel_unit_cell : 3-tuple of integers
-            relative unit cell coordinates
-        hopping : complex float or matrix of floats
-            hopping value or matrix of hopping values
-        """
-
-        # turn single number into list
-        if (type(hopping) not in [list, np.ndarray]):
-            hopping = [[hopping]]
-            
-        # add to dictionary
-        hopping = np.array(hopping, dtype=complex)
-        self.dict[rel_unit_cell] = hopping
-        
-    def empty(self, rel_unit_cell, shape):
-        """Add empty hopping matrix to dictionary.
-        
-        Parameters
-        ----------
-        rel_unit_cell : 3-tuple of integers
-            relative unit cell coordinates
-        shape : 2-tuple of integers
-            shape of empty hopping matrix
-        """
-        
-        # add empty matrix to dictionary
-        empty_mat = np.zeros(shape, dtype=complex)
-        self.dict[rel_unit_cell] = empty_mat
-    
-    def set_element(self, rel_unit_cell, element, hop):
-        """Add single hopping to hopping matrix.
-        
-        Parameters
-        ----------
-        rel_unit_cell : 3-tuple of integers
-            relative unit cell coordinates
-        element : 2-tuple of integers
-            element indices
-        hop : complex float
-            hopping value
-        """
-        
-        self.dict[rel_unit_cell][element[0], element[1]] = hop
-    
-    def delete(self, rel_unit_cell):
-        """Delete hopping matrix from dictionary.
-        
-        Parameters
-        ----------
-        rel_unit_cell : 3-tuple of integers
-            relative unit cell coordinates
-            
-        Returns
-        -----------
-        boolean
-            True if site was deleted, false if not
-        """
-        
-        return self.dict.pop(rel_unit_cell, None)
-    
-    def add_conjugates(self):
-        """Adds hopping conjugates to self.dict."""
-        
-        # declare new dict
-        self.new_dict = copy.deepcopy(self.dict)
-        # iterate over items
-        for rel_unit_cell, hopping in self.dict.items():
-            x, y, z = rel_unit_cell
-            reverse_unit_cell = (-x, -y, -z)
-            # create reverse_unit_cell dict key
-            if reverse_unit_cell not in self.dict:
-                reverse_hopping = np.conjugate(np.transpose(hopping))
-                self.new_dict[reverse_unit_cell] = reverse_hopping
-            # then, make sure all conjugate hoppings are there
-            for i in range(hopping.shape[0]):
-                for j in range(hopping.shape[1]):
-                    hop = hopping[i,j]
-                    hop_conjg = self.new_dict[reverse_unit_cell][j,i]
-                    if (not hop == 0.) and (hop_conjg == 0.):
-                        self.new_dict[reverse_unit_cell][j,i] = np.conjugate(hop)
-        # done
-        self.dict = self.new_dict
-    
-    def remove_z_hoppings(self):
-        """Remove z-direction hoppings.
-        """
-    
-        dict_new = {}
-        for uc, hop in self.dict.items():
-            if uc[2] == 0:
-                dict_new[uc] = hop
-        self.dict = dict_new
-    
-    def sparse(self):
-        """Get sparse hopping dictionary.
-        
-        Returns
-        -----------
-        sparse hopping dictionary
-        """
-        
-        # make sure conjugates are added
-        self.add_conjugates()
-        
-        # get maximum orbital index
-        max_orb = 0
-        for rel_unit_cell, hopping in self.dict.items():
-            max_orb = np.amax(hopping.shape + (max_orb,))
-        
-        # declare sparse dict
-        sparse_dict = [{} for i in range(max_orb)]
-    
-        # iterate over elements, add nonzero elements to sparse dict
-        for rel_unit_cell, hopping in self.dict.items():
-            for i0 in range(hopping.shape[0]):
-                for i1 in range(hopping.shape[0]):
-                    hop = hopping[i0, i1]
-                    if (hop != 0j):
-                        sparse_dict[i0][rel_unit_cell + (i1,)] = hop
-
-        return sparse_dict
-
-class Lattice:
-    """Lattice class
-    
-    A lattice object contains information about the geometry of the lattice.
-    
-    Attributes
-    -----------
-    vectors : (3,3) numpy array
-        array of lattice vectors [a_0, a_1, a_2]
-    vectorsT : (3,3) numpy array
-        transposed lattice vectors
-    orbital_coords : (n,3) numpy array
-        array of orbital coordinates for all n orbitals
-    extended : integer
-        number of times the unit cell has been extended, default 1
-    """ 
-    
-    def __init__(self, vectors, orbital_coords):
-        """Initialize lattice object.
-        
-        Parameters
-        ----------
-        vectors : (2 or 3)-list of float 3-tuples
-            list of lattice vectors
-        orbital_coords : list of float 3-tuples
-            list of orbital positions within unit cell
-        """
-        
-        self.vectors = np.array(vectors)
-        if (len(self.vectors) == 2):
-            self.vectors = np.append(self.vectors, [[0., 0., 1.]], axis = 0)
-        self.vectorsT = np.transpose(self.vectors)
-        self.orbital_coords = np.array(orbital_coords)
-        self.extended = 1
-    
-    def site_pos(self, unit_cell_coords, orbital):
-        """Get orbital position in Cartesian coordinates.
-        
-        Parameters
-        ----------
-        unit_cell_coords : integer 3-tuple
-            unit cell coordinates
-        orbital : integer
-            orbital index
-        
-        Returns
-        -----------
-        numpy array of floats
-            x, y and z coordinates of orbital
-        """
-        
-        return self.orbital_coords[orbital] \
-               + np.dot(self.vectorsT, unit_cell_coords)
-    
-    def area_unit_cell(self):
-        """Get unit cell area.
-        
-        Returns
-        -----------
-        float
-            unit cell area
-        """
-        
-        a = self.vectors[0,:]
-        b = self.vectors[1,:]
-        return npla.norm(np.cross(a, b))
-    
-    def volume_unit_cell(self):
-        """Get unit cell volume.
-        
-        Returns
-        -----------
-        float
-            unit cell volume
-        """
-        
-        a = self.vectors[0,:]
-        b = self.vectors[1,:]
-        c = self.vectors[2,:]
-        return np.inner(a, np.cross(b, c))
-    
-    def reciprocal_latt(self):
-        """Get reciprocal lattice vectors.
-        
-        Returns
-        -----------
-        (3,3) numpy array of floats
-            array containing [k_0, k_1, k_2]
-        """
-        
-        vec = self.vectors
-        div = np.inner(vec[0], np.cross(vec[1], vec[2]))
-        rec = [2.0 * np.pi * np.cross(vec[(i + 1) % 3], vec[(i + 2) % 3]) / div \
-               for i in range(3)]
-        return np.array(rec)
-
-class SiteSet:
-    """SiteSet class
-    
-    A SiteSet object contains a dict of site tags.
-    
-    Attributes
-    ----------
-    sites : dict
-        dict of site tags in the sample
-    """
-    
-    def __init__(self):
-        """Initialize sample object.
-        """
-        
-        self.sites = {}
-        
-    def add_site(self, unit_cell_coords, orbital = 0):
-        """Add orbital to sample.
-        
-        Parameters
-        ----------
-        unit_cell_coords : 3-tuple of integers
-            unit cell coordinates
-        orbital : integer, optional
-            orbital index
-        """
-        
-        # add site tag to self.sites
-        self.sites[unit_cell_coords + (orbital,)] = None
-    
-    def delete_site(self, unit_cell_coords, orbital):
-        """Delete orbital from sample.
-        
-        Parameters
-        ----------
-        unit_cell_coords : 3-tuple of integers
-            unit cell coordinates
-        orbital : integer
-            orbital index
-        """
-        
-        # delete site tag from self.sites
-        self.sites.pop(unit_cell_coords + (orbital,), None)
-        
-class Sample:
-    """Sample class
-    
-    A Sample object contains sample information, such as sites and hoppings.
-    
-    Attributes
-    ----------
-    lattice : lattice object
-        the lattice used for the sample
-    bc_func : function
-        function for boundary conditions
-    nr_processes : int
-        number of processes to use for parallel functionality
-    rescale : float
-        Hamiltonian rescale value; default value: 1.
-    index_to_tag : list of 3-tuples
-        ordered list of sites in sample 
-    tag_to_index : dict (keys: 3-tuple, values: integer)
-        dictionary giving index for each site tag
-    site_x : list of floats
-        site x-locations
-    site_y : list of floats
-        site y-locations
-    site_z : list of floats
-        site z-locations
-    indices : numpy array of integers
-        csr-indices for hoppings & distances
-    indptr : numpy array of integers
-        csr-indptr for hoppings & distances
-    hop : numpy array of complex floats
-        sparse Hamiltonian
-    dx : numpy array of floats
-        x-distances of hoppings
-    dy : numpy array of floats
-        y-distances of hoppings
-    """ 
-    
-    def __init__(self, lattice, site_set = [], bc_func = bc_default, \
-                 nr_processes = 1, read_from_file = False):
-        """Index site_set and store site locations.
-        
-        Parameters
-        ----------
-        lattice : Lattice object
-            the lattice to use for the sample
-        site_set : SiteSet object, optional
-            contains sites to add to the sample
-        bc_func : function, optional
-            function for boundary conditions
-        nr_processes : integer, optional
-            number of parallel processes
-        read_from_file : string, optional
-            Filename, in case we read a Sample from file. Default: False.
-        """
-        
-        # read from file
-        if read_from_file:
-        
-            # init input
-            self.lattice = lattice
-            self.bc_func = bc_func
-            self.nr_processes = nr_processes
-            
-            # open file
-            try:
-                f = h5py.File(read_from_file, 'r')
-            except:
-                print( "Cannot find file to read!")
-                return
-                
-            # read data
-            self.rescale = f["sample/rescale"][0]
-            self.index_to_tag = [tuple(tag) for tag in \
-                                 f["sample/index_to_tag"][:]]
-            self.tag_to_index = {tag: i for i, tag in \
-                                 enumerate(self.index_to_tag)}
-            self.site_x = f["sample/site_x"][:]
-            self.site_y = f["sample/site_y"][:]
-            self.site_z = f["sample/site_z"][:]
-            self.indices = f["sample/indices"][:]
-            self.indptr = f["sample/indptr"][:]
-            self.hop = f["sample/hop"][:]
-            self.dx = f["sample/dx"][:]
-            self.dy = f["sample/dy"][:]
-            return
-        
-        # if not read_from_file, declare attributes
-        self.lattice = lattice
-        self.bc_func = bc_func
-        self.nr_processes = nr_processes
-        self.rescale = 1
-        self.indices = np.array([])
-        self.indptr = np.array([0])
-        self.hop = np.array([])
-        self.dx = np.array([])
-        self.dy = np.array([])
-        
-        # indexing
-        self.index_to_tag = list(site_set.sites)
-        self.index_to_tag.sort(key = lambda tag: tag) # this will speed up FORTRAN / use itemgetter() instead?
-        self.tag_to_index = {tag: i for i, tag in \
-                             enumerate(self.index_to_tag)}
-        
-        if self.nr_processes == 1: # no multiprocessing
-        
-            # get site locs
-            data = self.__get_locs(self.index_to_tag)
-            self.site_x = data[0]
-            self.site_y = data[1]
-            self.site_z = data[2]
-        
-        else: # use multiprocessing
-        
-            # divide up sites list
-            sites_div, N = grouper(self.index_to_tag, self.nr_processes)
-        
-            # get site locs in parallel
-            pipes = [mp.Pipe() for i in range(N)]
-            processes = [None for i in range(N)]
-            data = [None for i in range(N)]
-            for i, tags in enumerate(sites_div):
-                pipe = pipes[i]
-                processes[i] = mp.Process(target=self.__get_locs, \
-                                          args=(tags, pipe[1]))
-                processes[i].start()
-
-            # collect results
-            scan = [True for i in range(N)]
-            while True:
-                running = any(scan)
-                for i in range(N):
-                    pipe = pipes[i]
-                    if scan[i] and pipe[0].poll():
-                        data[i] = pipe[0].recv()
-                        scan[i] = False
-                        pipe[0].close()
-                if not running:
-                    break
-            for p in processes:
-                p.join()
-                
-            # put data in class attribute arrays
-            self.site_x = data[0][0]
-            self.site_y = data[0][1]
-            self.site_z = data[0][2]
-            for i in range(1, N):
-                self.site_x = np.concatenate((self.site_x, data[i][0]))
-                self.site_y = np.concatenate((self.site_y, data[i][1]))
-                self.site_z = np.concatenate((self.site_z, data[i][2]))
-                
-            # cleanup
-            del data
-    
-    def get_loc(self, tag):
-        return self.lattice.site_pos(tag[0:3], tag[3])
-    
-    def __get_locs(self, tags, conn = False):
-        """Private method for getting site location of a list of tags.
-        
-        Sends site_r through conn Pipe.
-        
-        Parameters
-        ----------
-        tags : list of 4-tuples
-            site tags
-        conn : multiprocessing.Pipe object
-            Pipe through which to send data. If False,
-            no pipe is used; data is returned normally"""
-        
-        # declare output array
-        site_r = np.zeros((3,len(tags)), dtype=float)
-        # iterate over tags
-        for i, tag in enumerate(tags):
-            #site_r[:,i] = self.get_loc(tag)
-            site_r[:,i] = self.lattice.site_pos(tag[0:3], tag[3]) # faster
-        # return results
-        if conn:
-            # send results through pipe
-            conn.send(site_r)
-            conn.close()
-            return
-        else:
-            # return results normally
-            return site_r
-    
-    def __get_hoppings(self, tags, sparse_hop_dict, conn = False):
-        """Private method for getting hopping data for list of tags.
-        
-        Sends indices, indptr, hop, dx, dy lists through conn Pipe.
-        
-        Parameters
-        ----------
-        tags : list of 4-tuples
-            site tags
-        sparse_hop_dict : dict
-            sparse hopping dictionary
-        conn : multiprocessing.Pipe object
-            Pipe through which to send data. If False,
-            no pipe is used; data is returned normally."""
-    
-        # declare arrays
-        indices = []
-        indptr = [0]
-        hop = []
-        dx = []
-        dy = []
-        
-        # iterate over all sites
-        for tag0 in tags:
-            r0 = tag0[0:3]
-            orb0 = tag0[3]
-            i0 = self.tag_to_index[tag0]
-            indptr.append(indptr[-1])
-            for rel_tag, hopping in sparse_hop_dict[orb0].items():
-                tag1 = (r0[0] + rel_tag[0], \
-                        r0[1] + rel_tag[1], \
-                        r0[2] + rel_tag[2], \
-                        rel_tag[3])
-                # check if tag in sample
-                if (tag1 in self.tag_to_index):
-                    i1 = self.tag_to_index[tag1]
-                    indices.append(i1)
-                    indptr[-1] += 1 
-                    hop.append(hopping)
-                    dx.append(self.site_x[i1] - self.site_x[i0])
-                    dy.append(self.site_y[i1] - self.site_y[i0])
-                # check pbc
-                else:
-                    r1 = tag1[0:3]
-                    orb1 = tag1[3]
-                    pbc_r, pbc_orb = self.bc_func(r1, orb1)
-                    pbc_tag = pbc_r + (pbc_orb,)
-                    if(pbc_tag in self.tag_to_index):
-                        i1 = self.tag_to_index[pbc_tag]
-                        pos = self.lattice.site_pos(r1, orb1)
-                        indices.append(i1)
-                        indptr[-1] += 1 
-                        hop.append(hopping)
-                        dx.append(pos[0] - self.site_x[i0])
-                        dy.append(pos[1] - self.site_y[i0])
-        
-        # return results
-        if conn:
-            # send results through Pipe
-            conn.send([np.array(indices, dtype = int),
-                       np.array(indptr, dtype = int),
-                       np.array(hop, dtype = complex),
-                       np.array(dx, dtype = float),
-                       np.array(dy, dtype = float)])
-            conn.close()
-            return
-        else:
-            # return results normally
-            return (np.array(indices, dtype = int), 
-                    np.array(indptr, dtype = int), 
-                    np.array(hop, dtype = complex), 
-                    np.array(dx, dtype = float), 
-                    np.array(dy, dtype = float))
-    
-    def add_hop_dict(self, hop_dict):
-        """Apply hopping dictionary.
-        
-        Parameters
-        ----------
-        hop_dict : hopping dictionary object
-            hopping information
-        """
-
-        if self.nr_processes == 1: # no multiprocessing
-        
-            # apply hopping dictionary
-            data = self.__get_hoppings(self.index_to_tag, \
-                                       hop_dict.sparse())
-            self.indices = data[0]
-            self.indptr = data[1]
-            self.hop = data[2]
-            self.dx = data[3]
-            self.dy = data[4]
-        
-        else: # use multiprocessing
-        
-            # divide up sites list
-            sites_div, N = grouper(self.index_to_tag, self.nr_processes)
-
-            # get hopping data in parallel
-            pipes = [mp.Pipe() for i in range(N)]
-            processes = [None for i in range(N)]
-            data = [None for i in range(N)]
-            for i, tags in enumerate(sites_div):
-                pipe = pipes[i]
-                processes[i] = mp.Process(target=self.__get_hoppings, \
-                                          args=(tags, hop_dict.sparse(), pipe[1]))
-                processes[i].start()
-
-            # collect results
-            # scan over processes
-            scan = [True for i in range(N)]
-            while any(scan):
-                for i in range(N):
-                    pipe = pipes[i]
-                    if scan[i] and pipe[0].poll():
-                        # get data, close process
-                        data[i] = pipe[0].recv()
-                        scan[i] = False
-                        pipe[0].close()
-                        processes[i].join()
-            
-            # put data in class attribute arrays
-            self.indptr = [0]
-            indices = []
-            hop = []
-            dx = []
-            dy = []
-            for i in range(N):
-                self.indptr = np.concatenate((self.indptr, 
-                                              np.array(data[i][1][1:]) + self.indptr[-1]))
-                indices = itertools.chain(indices, data[i][0])
-                hop = itertools.chain(hop, data[i][2])
-                dx = itertools.chain(dx, data[i][3])
-                dy = itertools.chain(dy, data[i][4])
-            del data
-            self.indices = np.fromiter(indices, dtype=int, count=-1)
-            self.hop = np.fromiter(hop, dtype=complex, count=-1)
-            self.dx = np.fromiter(dx, dtype=float, count=-1)
-            self.dy = np.fromiter(dy, dtype=float, count=-1)
-       
-    def delete_hopping(self, unit_cell_coord0, unit_cell_coord1, \
-                       orbital0 = 0, orbital1 = 0):
-        """Delete hopping.
-        
-        Parameters
-        ----------
-        unit_cell_coord0 : 3-tuple
-            unit cell coordinate for site 0
-        unit_cell_coord1 : 3-tuple
-            unit cell coordinate for site 1
-        orbital0 : int, optional
-            orbital 0
-        orbital1 : int, optional
-            orbital 1
-            
-        Returns
-        -----------
-        bool
-            True if hopping value is deleted
-            False if hopping value is not found
-        """
-        
-        # get site tags and indices
-        tag0 = unit_cell_coord0 + (orbital0,)
-        i0 = self.tag_to_index[tag0]
-        tag1 = unit_cell_coord1 + (orbital1,)
-        if tag1 in self.tag_to_index:
-            i1 = self.tag_to_index[tag1]
-        else:
-            pbc_r1, pbc_orb1 = self.bc_func(unit_cell_coord1, orbital1)
-            pbc_tag = pbc_r1 + (pbc_orb1,)
-            if pbc_tag in self.tag_to_index:
-                i1 = self.tag_to_index[pbc_tag]
-        
-        # check if hopping already exists
-        # if yes, delete hopping & distance values
-        subindices = self.indices[self.indptr[i0]:self.indptr[i0+1]]
-        for i, j in enumerate(subindices):
-            if j == i1:
-                # delete hopping
-                self.indices = np.delete(self.indices, self.indptr[i0] + i)
-                self.hop = np.delete(self.hop, self.indptr[i0] + i)
-                self.dx = np.delete(self.dx, self.indptr[i0] + i)
-                self.dy = np.delete(self.dy, self.indptr[i0] + i)
-                for i in range(i0 + 1, len(self.indptr)):
-                    self.indptr[i] -= 1
-                return True
-        
-        # if not, there's nothing to delete
-        return False
-
-    def set_hopping(self, hop, unit_cell_coord0, unit_cell_coord1, \
-                    orbital0 = 0, orbital1 = 0):
-        """Add or change hopping, automatically add conjugate.
-        
-        Parameters
-        ----------
-        hop : float
-            hopping value
-        unit_cell_coord0 : 3-tuple
-            unit cell coordinate for site 0
-        unit_cell_coord1 : 3-tuple
-            unit cell coordinate for site 1
-        orbital0 : int, optional
-            orbital 0
-        orbital1 : int, optional
-            orbital 1
-            
-        Returns
-        -----------
-        bool
-            True if hopping value is changed
-            False if hopping value is added
-        """
-        
-        # this method needs to be improved
-        # move change/insert code to separate methods
-        # take care of situation where H is empty when calling this method
-        
-        # get site tags, indices and distances
-        tag0 = unit_cell_coord0 + (orbital0,)
-        i0 = self.tag_to_index[tag0]
-        r0 = self.get_loc(tag0)
-        tag1 = unit_cell_coord1 + (orbital1,)
-        r1 = self.get_loc(tag1)
-        if tag1 in self.tag_to_index:
-            i1 = self.tag_to_index[tag1]
-            r1 = self.get_loc(tag1)
-        else:
-            pbc_r1, pbc_orb1 = self.bc_func(unit_cell_coord1, orbital1)
-            pbc_tag = pbc_r1 + (pbc_orb1,)
-            if pbc_tag in self.tag_to_index:
-                i1 = self.tag_to_index[pbc_tag]
-            else:
-                print("Site not in sample.")
-        dist_x = r1[0] - r0[0]
-        dist_y = r1[1] - r0[1]
-        
-        # check if hopping already exists
-        # if yes, change hopping value
-        subindices = self.indices[self.indptr[i0]:self.indptr[i0+1]]
-        for i, j in enumerate(subindices):
-            if j == i1:
-                self.hop[self.indptr[i0] + i] = hop
-        # conjugate
-        subindices = self.indices[self.indptr[i1]:self.indptr[i1+1]]
-        for i, j in enumerate(subindices):
-            if j == i0:
-                self.hop[self.indptr[i1] + i] = hop
-                return True
-            
-        # if not, add hopping value and distance values
-        self.indices = np.insert(self.indices, self.indptr[i0], i1)
-        self.hop = np.insert(self.hop, self.indptr[i0], hop)
-        self.dx = np.insert(self.dx, self.indptr[i0], dist_x)
-        self.dy = np.insert(self.dy, self.indptr[i0], dist_y)
-        for i in range(i0 + 1, len(self.indptr)):
-            self.indptr[i] += 1
-        # conjugate
-        self.indices = np.insert(self.indices, self.indptr[i1], i0)
-        self.hop = np.insert(self.hop, self.indptr[i1], hop)
-        self.dx = np.insert(self.dx, self.indptr[i1], dist_x)
-        self.dy = np.insert(self.dy, self.indptr[i1], dist_y)
-        for i in range(i1 + 1, len(self.indptr)):
-            self.indptr[i] += 1
-        return False
-
-    def rescale_H(self, value = False):
-        """Rescale Hamiltonian.
-        
-        Parameters
-        ----------
-        value : float, positive, optional
-            All hoppings are divided by this value.
-            Choose it such that the absolute value
-            of the largest eigenenergy is smaller than 1.
-            If no value is chosen, a good value is found,
-            but this is really slow for large matrices.
-        
-        Returns
-        ----------
-        value : float
-            Rescale value.
-        """
-        
-        # if user doesn't provide rescale value, calculate it
-        # this is really show though
-        if value == False:
-            value = 0.
-            for i in range(len(self.indptr) - 1):
-                max_val = np.sum([np.absolute(self.hop[self.indptr[i] \
-                                                       :self.indptr[i+1]])])
-                value = np.amax((max_val, value))
-        
-        # store rescale, rescale H
-        self.hop /= (value / self.rescale)
-        self.rescale = value
-        
-        return value
-        
-    def energy_range(self):
-        """Energy range to consider in calculations.
-        
-        Returns
-        ----------
-        en_range : float
-            All eigenvalues are between (-en_range / 2, en_range / 2)
-        """
-        
-        en_range = 2. * self.rescale
-        return en_range
-
-    def plot(self, fig_name = 'system.png', single_site_coord = False,
-             single_site_orbital = 0, draw_size = 5, draw_dpi = 600):
-        """Plot sample in 2D, save to file.
-        
-        Parameters
-        ----------
-        fig_name : string, optional
-            save to this file
-        single_site_coord : int 3-tuple int, optional
-            if not False, only print hoppings to a single site with this 
-            site coordinate
-        single_site_orbital : int, optional
-            only print hoppings to a single site with this orbital index
-        draw_size : float, optional
-            scale site and hopping drawing size
-        draw_dpi : integer, optional
-            dpi of image
-        """
-        
-        fig, ax = plt.subplots()
-        
-        # plot sites
-        plt.scatter(self.site_x, 
-                    self.site_y, 
-                    s = 0.5 * draw_size ** 2, 
-                    c = 'black', 
-                    zorder = 2,
-                    edgecolors = 'none')
-                    
-        # put hoppings in LineCollection
-        hops = []
-        linews = []
-        H = spsp.csr_matrix((self.hop, self.indices, self.indptr))
-        H = H.tocoo()
-        for i, j, hop in zip(H.row, H.col, H.data):
-            if not single_site_coord:
-                if i > j:
-                    hops.append([[self.site_x[i], self.site_y[i]],
-                                 [self.site_x[j], self.site_y[j]]])
-                    linews.append(draw_size * npla.norm(hop))
-            else:
-                site_i_coord = self.index_to_tag[i]
-                if site_i_coord == single_site_coord + (single_site_orbital,):
-                    hops.append([[self.site_x[i], self.site_y[i]],
-                                 [self.site_x[j], self.site_y[j]]])
-                    linews.append(draw_size * npla.norm(hop))
-        lines = mc.LineCollection(hops, 
-                                  linewidths = linews,
-                                  colors = 'grey',
-                                  zorder = 1)
-                
-        # plot hoppings
-        ax.add_collection(lines)
-        ax.set_aspect('equal')
-        plt.axis('off')
-        plt.draw() 
-        plt.savefig(fig_name, bbox_inches='tight', dpi=draw_dpi)
-        plt.close()
-        
-    def save(self, filename="sample.hdf5"):
-        """Save sample
-        
-        Parameters
-        ----------
-        filename : string
-            Save to this hdf5 file. Default value: "sample.hdf5".
-        """
-        
-        # save everything to a hdf5 file
-        # except lattice, bc_func
-        f = h5py.File(filename, 'w')
-        grp = f.create_group("sample")
-        grp.create_dataset("rescale", data=[self.rescale])
-        grp.create_dataset("index_to_tag", data=self.index_to_tag)
-        #grp.create_dataset("tag_to_index", data=self.tag_to_index)
-        grp.create_dataset("site_x", data=self.site_x)
-        grp.create_dataset("site_y", data=self.site_y)
-        grp.create_dataset("site_z", data=self.site_z)
-        grp.create_dataset("indices", data=self.indices)
-        grp.create_dataset("indptr", data=self.indptr)
-        grp.create_dataset("hop", data=self.hop)
-        grp.create_dataset("dx", data=self.dx)
-        grp.create_dataset("dy", data=self.dy)
-        f.close()
-    
-    def Hk(self, momentum):
-        """Calculate the Fourier transform of the Hamiltonian.
-        
-        Parameters
-        ----------
-        momentum : 3-list of floats
-            momentum [kx, ky, kz]
-            
-        Returns
-        -----------
-        Hk : (tot_nr_orbitals, tot_nr_orbitals) list of complex floats
-            k-space Hamiltonian
-        """
-    
-        # prepare
-        tot_nr_orbitals = len(self.index_to_tag)
-        Hk = np.zeros((tot_nr_orbitals, tot_nr_orbitals), \
-                      dtype = complex)
-            
-        # fill Hk
-        for i0 in range(tot_nr_orbitals):
-            for i in range(self.indptr[i0], self.indptr[i0 + 1]):
-                i1 = self.indices[i]
-                dz = self.site_z[i1] - self.site_z[i0]
-                dr = [self.dx[i], self.dy[i], dz]
-                r_dot_k = np.dot(momentum, dr)
-                Hk[i0, i1] += np.exp(1j * r_dot_k) * self.hop[i]
-                
-        return Hk
-    
-    def band_structure(self, momenta):
-        """Calculate band structure of the Sample.
-        
-        Parameters
-        ----------
-        momenta : (n_momenta, 3) list of floats
-            momenta [kx, ky, kz] for band structure calculation
-            
-        Returns
-        -----------
-        bands : (n_momenta, n_tot_orbitals) list of complex floats
-            list of energies corresponding to input momenta
-        """
-        
-        # prepare
-        momenta = np.array(momenta)
-        n_momenta = momenta.shape[0]
-        n_tot_orbitals = len(self.index_to_tag)
-        bands = np.zeros((n_momenta, n_tot_orbitals))
-        
-        # iterate over momenta
-        for i in range(n_momenta):
-        
-            # fill k-space Hamiltonian
-            momentum = momenta[i,:]
-            Hk = self.Hk(momentum)
-        
-            # get eigenvalues, store
-            eigenvalues, eigenstates, info = spla.zheev(Hk)
-            idx = eigenvalues.argsort()[::-1]   
-            eigenvalues = eigenvalues[idx]
-            bands[i,:] = eigenvalues[:] * self.rescale
-            
-        return bands
-    
-    def set_magnetic_field(self, B):
-        """Set magnetic field
-        
-        Parameters
-        ----------
-        B : float
-            magnetic field in Tesla, distance units must be in 
-            nanometers, hoppings must be in eV
-        """
-        
-        # apply Peierls substitution
-        n_tot_orbitals = len(self.index_to_tag)
-        for i0 in range(n_tot_orbitals):
-            for i in range(self.indptr[i0], self.indptr[i0 + 1]):
-                i1 = self.indices[i]
-                ytot = self.site_y[i0] + self.site_y[i1]
-                phase = 1j * np.pi * B * self.dx[i] * ytot / 4135.666734
-                self.hop[i] = self.hop[i] * np.exp(phase)
-        
-=======
-"""builder.py contains functions and classes for sample building.
-
-Functions
-----------
-    bc_default
-        Default boundary conditions.
-    grouper
-        Make sublist iterables for a list, for parallel computation.
-    hop_dict_ft
-        Calculate Fourier transform of a Lattice, HopDict pair.
-    interpolate_k_points
-        Get list of momenta by interpolation between symmetry points.
-    band_structure
-        Calculate band structure for a Lattice, HopDict pair.
-    uniform_strain
-        Uniformly strain a Lattice, HopDict pair.
-    extend_unit_cell
-        Extend the unit cell.
-
-Classes
-----------
-    HopDict
-        Contains relative hopping values.
-    Lattice
-        Contains lattice information.
-    SiteSet
-        Contains site tags.
-    Sample
-        Contains all the information of the tight-binding system:
-        geometry, hoppings, boundary conditions, etc.
-"""
-
-################
-# dependencies
-################
-
-# plotting
-try:
-    import matplotlib.pyplot as plt
-    import matplotlib.collections as mc
-except ImportError:
-    print("Plotting functions not available.")
-
-# input & output
-try:
-    import h5py
-except ImportError:
-    print("h5py functions not available.")
-
-# multiprocessing
-import multiprocessing as mp
-
-# numerics & math
-import copy
-import itertools
-import numpy as np
-import numpy.linalg as npla
-import scipy.sparse as spsp
-import scipy.linalg.lapack as spla
-
-################
-# helper functions
-################
-
-
-def bc_default(unit_cell_coords, orbital):
-    """Default (closed) boundary conditions.
-
-    Parameters
-    ----------
-    unit_cell_coords : 3-tuple of integers
-        unit cell coordinates
-    orbital : integer
-        orbital index
-
-    Returns
-    ----------
-    unit_cell_coords : 3-tuple of integers
-        unit cell coordinates
-    orbital : integer
-        orbital index
-    """
-
-    return unit_cell_coords, orbital
-
-
-def grouper(in_list, n):
-    """Make n sublists from list.
-
-    Parameters
-    ----------
-    in_list : list
-        input list
-    n : integer
-        max number of sublists to return
-
-    Returns
-    ----------
-    sublists : iterable
-        iterable over sublists
-    n_sublists : integer
-        number of sublists
-    """
-
-    n_list = len(in_list)
-    in_list = iter(in_list)
-    len_sublists = int(np.ceil(1. * n_list / n))
-    if (len_sublists * (n - 1) == n_list):
-        # in this case the nth sublist is empty, so:
-        n_sublists = n - 1
-    else:
-        n_sublists = n
-    sublists = iter(lambda: list(itertools.islice(in_list, len_sublists)), [])
-    return sublists, n_sublists
-
-
-def hop_dict_ft(hop_dict, lattice, momentum):
-    """Calculate Fourier transform of a HopDict, Lattice pair.
-
-    Parameters
-    ----------
-    hop_dict : HopDict object
-        contains electronic information
-    lattice : Lattice object
-        contains geometric information
-    momentum : 3-list of floats
-        momentum [kx, ky, kz]
-
-    Returns
-    -----------
-    Hk : (nr_orbitals, nr_orbitals) list of complex floats
-        k-space Hamiltonian
-    """
-
-    # prepare
-    nr_orbitals = len(lattice.orbital_coords)
-    sparse_hop_dict = hop_dict.sparse()
-    Hk = np.zeros((nr_orbitals, nr_orbitals), dtype=complex)
-
-    # iterate over orbitals
-    for orb0 in range(nr_orbitals):
-        r0 = lattice.site_pos((0, 0, 0), orb0)
-        # iterate over HopDict items
-        for tag, hop in sparse_hop_dict[orb0].items():
-            # transform and add to Hk
-            x, y, z, orb1 = tag
-            r1 = lattice.site_pos((x, y, z), orb1)
-            dr = np.subtract(r1, r0)
-            r_dot_k = np.dot(momentum, dr)
-            Hk[orb0, orb1] += np.exp(1j * r_dot_k) * hop
-
-    return Hk
-
-
-def interpolate_k_points(k_points, resolution):
-    """Get list of momenta by interpolation between
-    symmetry points.
-
-    Parameters
-    ----------
-    k_points : (n, 3) list of floats
-        k-point coordinates
-    resolution : integer
-        number of momenta between two k-points
-
-    Returns
-    ----------
-    momenta : ((n - 1) * resolution + 1, 3) list of floats
-        interpolated k-point coordinates
-    xvals : ((n - 1) * resolution + 1) list of floats
-        x-axis values for band plot
-    ticks : (n) list of floats
-        list of xvals corresponding to symmetry points
-    """
-
-    # get momenta
-    momenta = []
-    for i in range(len(k_points) - 1):
-        kp0 = k_points[i]
-        kp1 = k_points[i + 1]
-        for j in range(resolution):
-            rat = 1. * j / resolution
-            momenta.append([kp0[0] + (kp1[0] - kp0[0]) * rat, \
-                            kp0[1] + (kp1[1] - kp0[1]) * rat, \
-                            kp0[2] + (kp1[2] - kp0[2]) * rat])
-    momenta.append(k_points[-1])
-
-    # get xvals
-    xvals = [0]
-    for i in range(len(momenta) - 1):
-        diff = np.subtract(momenta[i + 1], momenta[i])
-        xvals.append(xvals[-1] + np.linalg.norm(diff))
-
-    # get ticks
-    ticks = [xvals[i * resolution] for i in range(len(k_points))]
-    ticks.append(xvals[-1])
-
-    return momenta, xvals, ticks
-
-
-def band_structure(hop_dict, lattice, momenta):
-    """Calculate band structure for a HopDict, Lattice pair.
-
-    Parameters
-    ----------
-    hop_dict : HopDict object
-        contains electronic information
-    lattice : Lattice object
-        contains geometric information
-    momenta : (n_momenta, 3) list of floats
-        momenta [kx, ky, kz] for band structure calculation
-
-    Returns
-    -----------
-    bands : (n_momenta, n_orbitals) list of complex floats
-        list of energies corresponding to input momenta
-    """
-
-    # prepare
-    momenta = np.array(momenta)
-    n_momenta = momenta.shape[0]
-    n_orbitals = len(lattice.orbital_coords)
-    bands = np.zeros((n_momenta, n_orbitals))
-
-    # iterate over momenta
-    for i in range(n_momenta):
-
-        # fill k-space Hamiltonian
-        momentum = momenta[i, :]
-        Hk = hop_dict_ft(hop_dict, lattice, momentum)
-
-        # get eigenvalues, store
-        eigenvalues, eigenstates, info = spla.zheev(Hk)
-        idx = eigenvalues.argsort()[::-1]
-        eigenvalues = eigenvalues[idx]
-        bands[i, :] = eigenvalues[:]
-
-    return bands
-
-
-def uniform_strain(lattice_old, hop_dict_old, strain_tensor, beta):
-    """Uniformly strain a Lattice, HopDict pair.
-
-    Parameters
-    ----------
-    lattice_old : tipsi.Lattice
-        lattice to strain
-    hop_dict_old : tipsi.HopDict
-        hopping dictionary to strain
-    strain_tensor : (3,3)-list of floats
-        strain tensor
-    beta : float
-        strain coefficient
-
-    Returns
-    ----------
-    lattice_new : tipsi.Lattice
-        strained lattice
-    hop_dict_new : tipsi.HopDict
-        strained hopping dictionary
-    """
-
-    # rescale lattice
-    one_plus_eps = np.diag([1., 1., 1.]) + strain_tensor
-    vectors_new = [np.dot(one_plus_eps, vector) \
-                   for vector in lattice_old.vectors]
-    orbital_coords_new = [np.dot(one_plus_eps, coord) \
-                          for coord in lattice_old.orbital_coords]
-    lattice_new = Lattice(vectors_new, orbital_coords_new)
-
-    # rescale hop_dict
-    hop_dict_new = HopDict()
-    for uc, hop in hop_dict_old.dict.items():
-        hop_dict_new.empty(uc, hop.shape)
-        for i in range(hop.shape[0]):
-            for j in range(hop.shape[1]):
-                hopval = hop[i, j]
-                r_old = npla.norm(lattice_old.site_pos(uc, j) \
-                                  - lattice_old.site_pos((0,0,0), i))
-                r_new = npla.norm(lattice_new.site_pos(uc, j) \
-                                  - lattice_new.site_pos((0,0,0), i))
-                if r_old != 0.0:
-                    hopval_new = hopval * np.exp(-beta * (r_new / r_old - 1.))
-                    hop_dict_new.set_element(uc, (i, j), hopval_new)
-                else:
-                    hop_dict_new.set_element(uc, (i, j), hopval)
-
-    return lattice_new, hop_dict_new
-
-
-def extend_unit_cell(lattice_old, hop_dict_old, direction, amount):
-    """Extend the unit cell in a certain direction. Especially
-    helpful for including bias.
-
-    Parameters
-    ----------
-    lattice_old : tipsi.Lattice
-        lattice to extend
-    hop_dict_old : tipsi.HopDict
-        hopping dictionary to extend
-    direction : integer
-        index of lattice vector giving direction of extension
-    amount : integer
-        number of unit cells to combine
-
-    Returns
-    ----------
-    lattice_new : tipsi.Lattice
-        extended lattice
-    hop_dict_new : tipsi.HopDict
-        extended hopping dictionary
-    """
-
-    # get useful parameters
-    d = direction
-    nr_orb_old = len(lattice_old.orbital_coords)
-
-    # function for transforming to new coordinate system
-    def extend_coords(unit_cell_coord, orbital):
-        r_old = unit_cell_coord[d]
-        r_new = int(np.floor(r_old / amount))
-        orb_new = orbital + (r_old - r_new) * nr_orb_old
-        uc_new = list(unit_cell_coord)
-        uc_new[d] = r_new
-        return tuple(uc_new), orb_new
-
-    # extend lattice
-    orbital_coords_new = lattice_old.orbital_coords
-    for i in range(1, amount):
-        orbital_coords_new = np.append(orbital_coords_new, \
-            lattice_old.orbital_coords + i * lattice_old.vectors[d], \
-            axis = 0)
-    vectors_new = lattice_old.vectors.copy()
-    vectors_new[d] *= amount
-    lattice_new = Lattice(vectors_new, orbital_coords_new)
-    lattice_new.extended *= amount
-
-    # extend hop_dict
-    hop_dict_new = HopDict()
-    for k in range(amount):
-        for uc, hop in hop_dict_old.dict.items():
-            for i in range(hop.shape[0]):
-                for j in range(hop.shape[1]):
-                    uc_transpose = list(uc)
-                    uc_transpose[d] += k
-                    uc_new, orb1 = extend_coords(tuple(uc_transpose), j)
-                    if uc_new not in hop_dict_new.dict.keys():
-                        hop_dict_new.empty(uc_new, (hop.shape[0] * amount, \
-                                                    hop.shape[1] * amount))
-                    hopval = hop[i, j]
-                    orb0 = i + k * nr_orb_old
-                    hop_dict_new.set_element(uc_new, (orb0, orb1), hopval)
-
-    return lattice_new, hop_dict_new
-
-
-################
-# classes
-################
-
-
-class HopDict:
-    """HopDict class
-
-    A hopping dictionary contains relative hoppings.
-
-    Attributes
-    ----------
-    dict : dictionary
-        dictionary with site tags as keys and complex matrices as values
-    """
-
-    def __init__(self):
-        """Initialize hop_dict object
-        """
-
-        self.dict = {}
-
-    def set(self, rel_unit_cell, hopping):
-        """Add hopping matrix to dictionary.
-
-        Parameters
-        ----------
-        rel_unit_cell : 3-tuple of integers
-            relative unit cell coordinates
-        hopping : complex float or matrix of floats
-            hopping value or matrix of hopping values
-        """
-
-        # turn single number into list
-        if (type(hopping) not in [list, np.ndarray]):
-            hopping = [[hopping]]
-
-        # add to dictionary
-        hopping = np.array(hopping, dtype=complex)
-        self.dict[rel_unit_cell] = hopping
-
-    def empty(self, rel_unit_cell, shape):
-        """Add empty hopping matrix to dictionary.
-
-        Parameters
-        ----------
-        rel_unit_cell : 3-tuple of integers
-            relative unit cell coordinates
-        shape : 2-tuple of integers
-            shape of empty hopping matrix
-        """
-
-        # add empty matrix to dictionary
-        empty_mat = np.zeros(shape, dtype=complex)
-        self.dict[rel_unit_cell] = empty_mat
-
-    def set_element(self, rel_unit_cell, element, hop):
-        """Add single hopping to hopping matrix.
-
-        Parameters
-        ----------
-        rel_unit_cell : 3-tuple of integers
-            relative unit cell coordinates
-        element : 2-tuple of integers
-            element indices
-        hop : complex float
-            hopping value
-        """
-
-        self.dict[rel_unit_cell][element[0], element[1]] = hop
-
-    def delete(self, rel_unit_cell):
-        """Delete hopping matrix from dictionary.
-
-        Parameters
-        ----------
-        rel_unit_cell : 3-tuple of integers
-            relative unit cell coordinates
-
-        Returns
-        -----------
-        boolean
-            True if site was deleted, false if not
-        """
-
-        return self.dict.pop(rel_unit_cell, None)
-
-    def add_conjugates(self):
-        """Adds hopping conjugates to self.dict."""
-
-        # declare new dict
-        self.new_dict = copy.deepcopy(self.dict)
-        # iterate over items
-        for rel_unit_cell, hopping in self.dict.items():
-            x, y, z = rel_unit_cell
-            reverse_unit_cell = (-x, -y, -z)
-            # create reverse_unit_cell dict key
-            if reverse_unit_cell not in self.dict:
-                reverse_hopping = np.conjugate(np.transpose(hopping))
-                self.new_dict[reverse_unit_cell] = reverse_hopping
-            # then, make sure all conjugate hoppings are there
-            for i in range(hopping.shape[0]):
-                for j in range(hopping.shape[1]):
-                    hop = hopping[i, j]
-                    hop_conjg = self.new_dict[reverse_unit_cell][j, i]
-                    if (not hop == 0.) and (hop_conjg == 0.):
-                        self.new_dict[reverse_unit_cell][j, i] = np.conjugate(
-                            hop)
-        # done
-        self.dict = self.new_dict
-
-    def remove_z_hoppings(self):
-        """Remove z-direction hoppings.
-        """
-
-        dict_new = {}
-        for uc, hop in self.dict.items():
-            if uc[2] == 0:
-                dict_new[uc] = hop
-        self.dict = dict_new
-
-    def sparse(self):
-        """Get sparse hopping dictionary.
-
-        Returns
-        -----------
-        sparse hopping dictionary
-        """
-
-        # make sure conjugates are added
-        self.add_conjugates()
-
-        # get maximum orbital index
-        max_orb = 0
-        for rel_unit_cell, hopping in self.dict.items():
-            max_orb = np.amax(hopping.shape + (max_orb, ))
-
-        # declare sparse dict
-        sparse_dict = [{} for i in range(max_orb)]
-
-        # iterate over elements, add nonzero elements to sparse dict
-        for rel_unit_cell, hopping in self.dict.items():
-            for i0 in range(hopping.shape[0]):
-                for i1 in range(hopping.shape[0]):
-                    hop = hopping[i0, i1]
-                    if (hop != 0j):
-                        sparse_dict[i0][rel_unit_cell + (i1, )] = hop
-
-        return sparse_dict
-
-
-class Lattice:
-    """Lattice class
-
-    A lattice object contains information about the geometry of the lattice.
-
-    Attributes
-    -----------
-    vectors : (3,3) numpy array
-        array of lattice vectors [a_0, a_1, a_2]
-    vectorsT : (3,3) numpy array
-        transposed lattice vectors
-    orbital_coords : (n,3) numpy array
-        array of orbital coordinates for all n orbitals
-    extended : integer
-        number of times the unit cell has been extended, default 1
-    """
-
-    def __init__(self, vectors, orbital_coords):
-        """Initialize lattice object.
-
-        Parameters
-        ----------
-        vectors : (2 or 3)-list of float 3-tuples
-            list of lattice vectors
-        orbital_coords : list of float 3-tuples
-            list of orbital positions within unit cell
-        """
-
-        self.vectors = np.array(vectors)
-        if (len(self.vectors) == 2):
-            self.vectors = np.append(self.vectors, [[0., 0., 1.]], axis=0)
-        self.vectorsT = np.transpose(self.vectors)
-        self.orbital_coords = np.array(orbital_coords)
-        self.extended = 1
-
-    def site_pos(self, unit_cell_coords, orbital):
-        """Get orbital position in Cartesian coordinates.
-
-        Parameters
-        ----------
-        unit_cell_coords : integer 3-tuple
-            unit cell coordinates
-        orbital : integer
-            orbital index
-
-        Returns
-        -----------
-        numpy array of floats
-            x, y and z coordinates of orbital
-        """
-
-        return self.orbital_coords[orbital] \
-               + np.dot(self.vectorsT, unit_cell_coords)
-
-    def area_unit_cell(self):
-        """Get unit cell area.
-
-        Returns
-        -----------
-        float
-            unit cell area
-        """
-
-        a = self.vectors[0, :]
-        b = self.vectors[1, :]
-        return npla.norm(np.cross(a, b))
-
-    def volume_unit_cell(self):
-        """Get unit cell volume.
-
-        Returns
-        -----------
-        float
-            unit cell volume
-        """
-
-        a = self.vectors[0, :]
-        b = self.vectors[1, :]
-        c = self.vectors[2, :]
-        return np.inner(a, np.cross(b, c))
-
-    def reciprocal_latt(self):
-        """Get reciprocal lattice vectors.
-
-        Returns
-        -----------
-        (3,3) numpy array of floats
-            array containing [k_0, k_1, k_2]
-        """
-
-        vec = self.vectors
-        div = np.inner(vec[0], np.cross(vec[1], vec[2]))
-        rec = [2.0 * np.pi * np.cross(vec[(i + 1) % 3], vec[(i + 2) % 3]) / div \
-               for i in range(3)]
-        return np.array(rec)
-
-
-class SiteSet:
-    """SiteSet class
-
-    A SiteSet object contains a dict of site tags.
-
-    Attributes
-    ----------
-    sites : dict
-        dict of site tags in the sample
-    """
-
-    def __init__(self):
-        """Initialize sample object.
-        """
-
-        self.sites = {}
-
-    def add_site(self, unit_cell_coords, orbital=0):
-        """Add orbital to sample.
-
-        Parameters
-        ----------
-        unit_cell_coords : 3-tuple of integers
-            unit cell coordinates
-        orbital : integer, optional
-            orbital index
-        """
-
-        # add site tag to self.sites
-        self.sites[unit_cell_coords + (orbital, )] = None
-
-    def delete_site(self, unit_cell_coords, orbital):
-        """Delete orbital from sample.
-
-        Parameters
-        ----------
-        unit_cell_coords : 3-tuple of integers
-            unit cell coordinates
-        orbital : integer
-            orbital index
-        """
-
-        # delete site tag from self.sites
-        self.sites.pop(unit_cell_coords + (orbital, ), None)
-
-
-class Sample:
-    """Sample class
-
-    A Sample object contains sample information, such as sites and hoppings.
-
-    Attributes
-    ----------
-    lattice : lattice object
-        the lattice used for the sample
-    bc_func : function
-        function for boundary conditions
-    nr_processes : int
-        number of processes to use for parallel functionality
-    rescale : float
-        Hamiltonian rescale value; default value: 1.
-    index_to_tag : list of 3-tuples
-        ordered list of sites in sample
-    tag_to_index : dict (keys: 3-tuple, values: integer)
-        dictionary giving index for each site tag
-    site_x : list of floats
-        site x-locations
-    site_y : list of floats
-        site y-locations
-    site_z : list of floats
-        site z-locations
-    indices : numpy array of integers
-        csr-indices for hoppings & distances
-    indptr : numpy array of integers
-        csr-indptr for hoppings & distances
-    hop : numpy array of complex floats
-        sparse Hamiltonian
-    dx : numpy array of floats
-        x-distances of hoppings
-    dy : numpy array of floats
-        y-distances of hoppings
-    """
-
-    def __init__(self, lattice, site_set = [], bc_func = bc_default, \
-                 nr_processes = 1, read_from_file = False):
-        """Index site_set and store site locations.
-
-        Parameters
-        ----------
-        lattice : Lattice object
-            the lattice to use for the sample
-        site_set : SiteSet object, optional
-            contains sites to add to the sample
-        bc_func : function, optional
-            function for boundary conditions
-        nr_processes : integer, optional
-            number of parallel processes
-        read_from_file : string, optional
-            Filename, in case we read a Sample from file. Default: False.
-        """
-
-        # read from file
-        if read_from_file:
-
-            # init input
-            self.lattice = lattice
-            self.bc_func = bc_func
-            self.nr_processes = nr_processes
-
-            # open file
-            try:
-                f = h5py.File(read_from_file, 'r')
-            except:
-                print("Cannot find file to read!")
-                return
-
-            # read data
-            self.rescale = f["sample/rescale"][0]
-            self.index_to_tag = [tuple(tag) for tag in \
-                                 f["sample/index_to_tag"][:]]
-            self.tag_to_index = {tag: i for i, tag in \
-                                 enumerate(self.index_to_tag)}
-            self.site_x = f["sample/site_x"][:]
-            self.site_y = f["sample/site_y"][:]
-            self.site_z = f["sample/site_z"][:]
-            self.indices = f["sample/indices"][:]
-            self.indptr = f["sample/indptr"][:]
-            self.hop = f["sample/hop"][:]
-            self.dx = f["sample/dx"][:]
-            self.dy = f["sample/dy"][:]
-            return
-
-        # if not read_from_file, declare attributes
-        self.lattice = lattice
-        self.bc_func = bc_func
-        self.nr_processes = nr_processes
-        self.rescale = 1
-        self.indices = np.array([])
-        self.indptr = np.array([0])
-        self.hop = np.array([])
-        self.dx = np.array([])
-        self.dy = np.array([])
-
-        # indexing
-        self.index_to_tag = list(site_set.sites)
-        self.index_to_tag.sort(
-            key=lambda tag: tag
-        )  # this will speed up FORTRAN / use itemgetter() instead?
-        self.tag_to_index = {tag: i for i, tag in \
-                             enumerate(self.index_to_tag)}
-
-        if self.nr_processes == 1:  # no multiprocessing
-
-            # get site locs
-            data = self.__get_locs(self.index_to_tag)
-            self.site_x = data[0]
-            self.site_y = data[1]
-            self.site_z = data[2]
-
-        else:  # use multiprocessing
-
-            # divide up sites list
-            sites_div, N = grouper(self.index_to_tag, self.nr_processes)
-
-            # get site locs in parallel
-            pipes = [mp.Pipe() for i in range(N)]
-            processes = [None for i in range(N)]
-            data = [None for i in range(N)]
-            for i, tags in enumerate(sites_div):
-                pipe = pipes[i]
-                processes[i] = mp.Process(target=self.__get_locs, \
-                                          args=(tags, pipe[1]))
-                processes[i].start()
-
-            # collect results
-            scan = [True for i in range(N)]
-            while True:
-                running = any(scan)
-                for i in range(N):
-                    pipe = pipes[i]
-                    if scan[i] and pipe[0].poll():
-                        data[i] = pipe[0].recv()
-                        scan[i] = False
-                        pipe[0].close()
-                if not running:
-                    break
-            for p in processes:
-                p.join()
-
-            # put data in class attribute arrays
-            self.site_x = data[0][0]
-            self.site_y = data[0][1]
-            self.site_z = data[0][2]
-            for i in range(1, N):
-                self.site_x = np.concatenate((self.site_x, data[i][0]))
-                self.site_y = np.concatenate((self.site_y, data[i][1]))
-                self.site_z = np.concatenate((self.site_z, data[i][2]))
-
-            # cleanup
-            del data
-
-    def get_loc(self, tag):
-        return self.lattice.site_pos(tag[0:3], tag[3])
-
-    def __get_locs(self, tags, conn=False):
-        """Private method for getting site location of a list of tags.
-
-        Sends site_r through conn Pipe.
-
-        Parameters
-        ----------
-        tags : list of 4-tuples
-            site tags
-        conn : multiprocessing.Pipe object
-            Pipe through which to send data. If False,
-            no pipe is used; data is returned normally"""
-
-        # declare output array
-        site_r = np.zeros((3, len(tags)), dtype=float)
-        # iterate over tags
-        for i, tag in enumerate(tags):
-            #site_r[:,i] = self.get_loc(tag)
-            site_r[:, i] = self.lattice.site_pos(tag[0:3], tag[3])  # faster
-        # return results
-        if conn:
-            # send results through pipe
-            conn.send(site_r)
-            conn.close()
-            return
-        else:
-            # return results normally
-            return site_r
-
-    def __get_hoppings(self, tags, sparse_hop_dict, conn=False):
-        """Private method for getting hopping data for list of tags.
-
-        Sends indices, indptr, hop, dx, dy lists through conn Pipe.
-
-        Parameters
-        ----------
-        tags : list of 4-tuples
-            site tags
-        sparse_hop_dict : dict
-            sparse hopping dictionary
-        conn : multiprocessing.Pipe object
-            Pipe through which to send data. If False,
-            no pipe is used; data is returned normally."""
-
-        # declare arrays
-        indices = []
-        indptr = [0]
-        hop = []
-        dx = []
-        dy = []
-
-        # iterate over all sites
-        for tag0 in tags:
-            r0 = tag0[0:3]
-            orb0 = tag0[3]
-            i0 = self.tag_to_index[tag0]
-            indptr.append(indptr[-1])
-            for rel_tag, hopping in sparse_hop_dict[orb0].items():
-                tag1 = (r0[0] + rel_tag[0], \
-                        r0[1] + rel_tag[1], \
-                        r0[2] + rel_tag[2], \
-                        rel_tag[3])
-                # check if tag in sample
-                if (tag1 in self.tag_to_index):
-                    i1 = self.tag_to_index[tag1]
-                    indices.append(i1)
-                    indptr[-1] += 1
-                    hop.append(hopping)
-                    dx.append(self.site_x[i1] - self.site_x[i0])
-                    dy.append(self.site_y[i1] - self.site_y[i0])
-                # check pbc
-                else:
-                    r1 = tag1[0:3]
-                    orb1 = tag1[3]
-                    pbc_r, pbc_orb = self.bc_func(r1, orb1)
-                    pbc_tag = pbc_r + (pbc_orb, )
-                    if (pbc_tag in self.tag_to_index):
-                        i1 = self.tag_to_index[pbc_tag]
-                        pos = self.lattice.site_pos(r1, orb1)
-                        indices.append(i1)
-                        indptr[-1] += 1
-                        hop.append(hopping)
-                        dx.append(pos[0] - self.site_x[i0])
-                        dy.append(pos[1] - self.site_y[i0])
-
-        # return results
-        if conn:
-            # send results through Pipe
-            conn.send([
-                np.array(indices, dtype=int),
-                np.array(indptr, dtype=int),
-                np.array(hop, dtype=complex),
-                np.array(dx, dtype=float),
-                np.array(dy, dtype=float)
-            ])
-            conn.close()
-            return
-        else:
-            # return results normally
-            return (np.array(indices, dtype=int), np.array(indptr, dtype=int),
-                    np.array(hop, dtype=complex), np.array(dx, dtype=float),
-                    np.array(dy, dtype=float))
-
-    def add_hop_dict(self, hop_dict):
-        """Apply hopping dictionary.
-
-        Parameters
-        ----------
-        hop_dict : hopping dictionary object
-            hopping information
-        """
-
-        if self.nr_processes == 1:  # no multiprocessing
-
-            # apply hopping dictionary
-            data = self.__get_hoppings(self.index_to_tag, \
-                                       hop_dict.sparse())
-            self.indices = data[0]
-            self.indptr = data[1]
-            self.hop = data[2]
-            self.dx = data[3]
-            self.dy = data[4]
-
-        else:  # use multiprocessing
-
-            # divide up sites list
-            sites_div, N = grouper(self.index_to_tag, self.nr_processes)
-
-            # get hopping data in parallel
-            pipes = [mp.Pipe() for i in range(N)]
-            processes = [None for i in range(N)]
-            data = [None for i in range(N)]
-            for i, tags in enumerate(sites_div):
-                pipe = pipes[i]
-                processes[i] = mp.Process(target=self.__get_hoppings, \
-                                          args=(tags, hop_dict.sparse(), pipe[1]))
-                processes[i].start()
-
-            # collect results
-            # scan over processes
-            scan = [True for i in range(N)]
-            while any(scan):
-                for i in range(N):
-                    pipe = pipes[i]
-                    if scan[i] and pipe[0].poll():
-                        # get data, close process
-                        data[i] = pipe[0].recv()
-                        scan[i] = False
-                        pipe[0].close()
-                        processes[i].join()
-
-            # put data in class attribute arrays
-            self.indptr = [0]
-            indices = []
-            hop = []
-            dx = []
-            dy = []
-            for i in range(N):
-                self.indptr = np.concatenate(
-                    (self.indptr, np.array(data[i][1][1:]) + self.indptr[-1]))
-                indices = itertools.chain(indices, data[i][0])
-                hop = itertools.chain(hop, data[i][2])
-                dx = itertools.chain(dx, data[i][3])
-                dy = itertools.chain(dy, data[i][4])
-            del data
-            self.indices = np.fromiter(indices, dtype=int, count=-1)
-            self.hop = np.fromiter(hop, dtype=complex, count=-1)
-            self.dx = np.fromiter(dx, dtype=float, count=-1)
-            self.dy = np.fromiter(dy, dtype=float, count=-1)
-
-    def delete_hopping(self, unit_cell_coord0, unit_cell_coord1, \
-                       orbital0 = 0, orbital1 = 0):
-        """Delete hopping.
-
-        Parameters
-        ----------
-        unit_cell_coord0 : 3-tuple
-            unit cell coordinate for site 0
-        unit_cell_coord1 : 3-tuple
-            unit cell coordinate for site 1
-        orbital0 : int, optional
-            orbital 0
-        orbital1 : int, optional
-            orbital 1
-
-        Returns
-        -----------
-        bool
-            True if hopping value is deleted
-            False if hopping value is not found
-        """
-
-        # get site tags and indices
-        tag0 = unit_cell_coord0 + (orbital0, )
-        i0 = self.tag_to_index[tag0]
-        tag1 = unit_cell_coord1 + (orbital1, )
-        if tag1 in self.tag_to_index:
-            i1 = self.tag_to_index[tag1]
-        else:
-            pbc_r1, pbc_orb1 = self.bc_func(unit_cell_coord1, orbital1)
-            pbc_tag = pbc_r1 + (pbc_orb1, )
-            if pbc_tag in self.tag_to_index:
-                i1 = self.tag_to_index[pbc_tag]
-
-        # check if hopping already exists
-        # if yes, delete hopping & distance values
-        subindices = self.indices[self.indptr[i0]:self.indptr[i0 + 1]]
-        for i, j in enumerate(subindices):
-            if j == i1:
-                # delete hopping
-                self.indices = np.delete(self.indices, self.indptr[i0] + i)
-                self.hop = np.delete(self.hop, self.indptr[i0] + i)
-                self.dx = np.delete(self.dx, self.indptr[i0] + i)
-                self.dy = np.delete(self.dy, self.indptr[i0] + i)
-                for i in range(i0 + 1, len(self.indptr)):
-                    self.indptr[i] -= 1
-                return True
-
-        # if not, there's nothing to delete
-        return False
-
-    def set_hopping(self, hop, unit_cell_coord0, unit_cell_coord1, \
-                    orbital0 = 0, orbital1 = 0):
-        """Add or change hopping, automatically add conjugate.
-
-        Parameters
-        ----------
-        hop : float
-            hopping value
-        unit_cell_coord0 : 3-tuple
-            unit cell coordinate for site 0
-        unit_cell_coord1 : 3-tuple
-            unit cell coordinate for site 1
-        orbital0 : int, optional
-            orbital 0
-        orbital1 : int, optional
-            orbital 1
-
-        Returns
-        -----------
-        bool
-            True if hopping value is changed
-            False if hopping value is added
-        """
-
-        # this method needs to be improved
-        # move change/insert code to separate methods
-        # take care of situation where H is empty when calling this method
-
-        # get site tags, indices and distances
-        tag0 = unit_cell_coord0 + (orbital0, )
-        i0 = self.tag_to_index[tag0]
-        r0 = self.get_loc(tag0)
-        tag1 = unit_cell_coord1 + (orbital1, )
-        r1 = self.get_loc(tag1)
-        if tag1 in self.tag_to_index:
-            i1 = self.tag_to_index[tag1]
-            r1 = self.get_loc(tag1)
-        else:
-            pbc_r1, pbc_orb1 = self.bc_func(unit_cell_coord1, orbital1)
-            pbc_tag = pbc_r1 + (pbc_orb1, )
-            if pbc_tag in self.tag_to_index:
-                i1 = self.tag_to_index[pbc_tag]
-            else:
-                print("Site not in sample.")
-        dist_x = r1[0] - r0[0]
-        dist_y = r1[1] - r0[1]
-
-        # check if hopping already exists
-        # if yes, change hopping value
-        subindices = self.indices[self.indptr[i0]:self.indptr[i0 + 1]]
-        for i, j in enumerate(subindices):
-            if j == i1:
-                self.hop[self.indptr[i0] + i] = hop
-        # conjugate
-        subindices = self.indices[self.indptr[i1]:self.indptr[i1 + 1]]
-        for i, j in enumerate(subindices):
-            if j == i0:
-                self.hop[self.indptr[i1] + i] = hop
-                return True
-
-        # if not, add hopping value and distance values
-        self.indices = np.insert(self.indices, self.indptr[i0], i1)
-        self.hop = np.insert(self.hop, self.indptr[i0], hop)
-        self.dx = np.insert(self.dx, self.indptr[i0], dist_x)
-        self.dy = np.insert(self.dy, self.indptr[i0], dist_y)
-        for i in range(i0 + 1, len(self.indptr)):
-            self.indptr[i] += 1
-        # conjugate
-        self.indices = np.insert(self.indices, self.indptr[i1], i0)
-        self.hop = np.insert(self.hop, self.indptr[i1], hop)
-        self.dx = np.insert(self.dx, self.indptr[i1], dist_x)
-        self.dy = np.insert(self.dy, self.indptr[i1], dist_y)
-        for i in range(i1 + 1, len(self.indptr)):
-            self.indptr[i] += 1
-        return False
-
-    def rescale_H(self, value=False):
-        """Rescale Hamiltonian.
-
-        Parameters
-        ----------
-        value : float, positive, optional
-            All hoppings are divided by this value.
-            Choose it such that the absolute value
-            of the largest eigenenergy is smaller than 1.
-            If no value is chosen, a good value is found,
-            but this is really slow for large matrices.
-
-        Returns
-        ----------
-        value : float
-            Rescale value.
-        """
-
-        # if user doesn't provide rescale value, calculate it
-        # this is really show though
-        if value == False:
-            value = 0.
-            for i in range(len(self.indptr) - 1):
-                max_val = np.sum([np.absolute(self.hop[self.indptr[i] \
-                                                       :self.indptr[i+1]])])
-                value = np.amax((max_val, value))
-
-        # store rescale, rescale H
-        self.hop /= (value / self.rescale)
-        self.rescale = value
-
-        return value
-
-    def energy_range(self):
-        """Energy range to consider in calculations.
-
-        Returns
-        ----------
-        en_range : float
-            All eigenvalues are between (-en_range / 2, en_range / 2)
-        """
-
-        en_range = 2. * self.rescale
-        return en_range
-
-    def plot(self,
-             fig_name='system.png',
-             single_site_coord=False,
-             single_site_orbital=0,
-             draw_size=5,
-             draw_dpi=600):
-        """Plot sample in 2D, save to file.
-
-        Parameters
-        ----------
-        fig_name : string, optional
-            save to this file
-        single_site_coord : int 3-tuple int, optional
-            if not False, only print hoppings to a single site with this
-            site coordinate
-        single_site_orbital : int, optional
-            only print hoppings to a single site with this orbital index
-        draw_size : float, optional
-            scale site and hopping drawing size
-        draw_dpi : integer, optional
-            dpi of image
-        """
-
-        fig, ax = plt.subplots()
-
-        # plot sites
-        plt.scatter(
-            self.site_x,
-            self.site_y,
-            s=0.5 * draw_size**2,
-            c='black',
-            zorder=2,
-            edgecolors='none')
-
-        # put hoppings in LineCollection
-        hops = []
-        linews = []
-        H = spsp.csr_matrix((self.hop, self.indices, self.indptr))
-        H = H.tocoo()
-        for i, j, hop in zip(H.row, H.col, H.data):
-            if not single_site_coord:
-                if i > j:
-                    hops.append([[self.site_x[i], self.site_y[i]],
-                                 [self.site_x[j], self.site_y[j]]])
-                    linews.append(draw_size * npla.norm(hop))
-            else:
-                site_i_coord = self.index_to_tag[i]
-                if site_i_coord == single_site_coord + (single_site_orbital, ):
-                    hops.append([[self.site_x[i], self.site_y[i]],
-                                 [self.site_x[j], self.site_y[j]]])
-                    linews.append(draw_size * npla.norm(hop))
-        lines = mc.LineCollection(
-            hops, linewidths=linews, colors='grey', zorder=1)
-
-        # plot hoppings
-        ax.add_collection(lines)
-        ax.set_aspect('equal')
-        plt.axis('off')
-        plt.draw()
-        plt.savefig(fig_name, bbox_inches='tight', dpi=draw_dpi)
-        plt.close()
-
-    def save(self, filename="sample.hdf5"):
-        """Save sample
-
-        Parameters
-        ----------
-        filename : string
-            Save to this hdf5 file. Default value: "sample.hdf5".
-        """
-
-        # save everything to a hdf5 file
-        # except lattice, bc_func
-        f = h5py.File(filename, 'w')
-        grp = f.create_group("sample")
-        grp.create_dataset("rescale", data=[self.rescale])
-        grp.create_dataset("index_to_tag", data=self.index_to_tag)
-        #grp.create_dataset("tag_to_index", data=self.tag_to_index)
-        grp.create_dataset("site_x", data=self.site_x)
-        grp.create_dataset("site_y", data=self.site_y)
-        grp.create_dataset("site_z", data=self.site_z)
-        grp.create_dataset("indices", data=self.indices)
-        grp.create_dataset("indptr", data=self.indptr)
-        grp.create_dataset("hop", data=self.hop)
-        grp.create_dataset("dx", data=self.dx)
-        grp.create_dataset("dy", data=self.dy)
-        f.close()
-
-    def Hk(self, momentum):
-        """Calculate the Fourier transform of the Hamiltonian.
-
-        Parameters
-        ----------
-        momentum : 3-list of floats
-            momentum [kx, ky, kz]
-
-        Returns
-        -----------
-        Hk : (tot_nr_orbitals, tot_nr_orbitals) list of complex floats
-            k-space Hamiltonian
-        """
-
-        # prepare
-        tot_nr_orbitals = len(self.index_to_tag)
-        Hk = np.zeros((tot_nr_orbitals, tot_nr_orbitals), \
-                      dtype = complex)
-
-        # fill Hk
-        for i0 in range(tot_nr_orbitals):
-            for i in range(self.indptr[i0], self.indptr[i0 + 1]):
-                i1 = self.indices[i]
-                dz = self.site_z[i1] - self.site_z[i0]
-                dr = [self.dx[i], self.dy[i], dz]
-                r_dot_k = np.dot(momentum, dr)
-                Hk[i0, i1] += np.exp(1j * r_dot_k) * self.hop[i]
-
-        return Hk
-
-    def band_structure(self, momenta):
-        """Calculate band structure of the Sample.
-
-        Parameters
-        ----------
-        momenta : (n_momenta, 3) list of floats
-            momenta [kx, ky, kz] for band structure calculation
-
-        Returns
-        -----------
-        bands : (n_momenta, n_tot_orbitals) list of complex floats
-            list of energies corresponding to input momenta
-        """
-
-        # prepare
-        momenta = np.array(momenta)
-        n_momenta = momenta.shape[0]
-        n_tot_orbitals = len(self.index_to_tag)
-        bands = np.zeros((n_momenta, n_tot_orbitals))
-
-        # iterate over momenta
-        for i in range(n_momenta):
-
-            # fill k-space Hamiltonian
-            momentum = momenta[i, :]
-            Hk = self.Hk(momentum)
-
-            # get eigenvalues, store
-            eigenvalues, eigenstates, info = spla.zheev(Hk)
-            idx = eigenvalues.argsort()[::-1]
-            eigenvalues = eigenvalues[idx]
-            bands[i, :] = eigenvalues[:] * self.rescale
-
-        return bands
-
-    def set_magnetic_field(self, B):
-        """Set magnetic field
-
-        Parameters
-        ----------
-        B : float
-            magnetic field in Tesla, distance units must be in
-            nanometers, hoppings must be in eV
-        """
-
-        # apply Peierls substitution
-        n_tot_orbitals = len(self.index_to_tag)
-        for i0 in range(n_tot_orbitals):
-            for i in range(self.indptr[i0], self.indptr[i0 + 1]):
-                i1 = self.indices[i]
-                ytot = self.site_y[i0] + self.site_y[i1]
-                phase = 1j * np.pi * B * self.dx[i] * ytot / 4135.666734
-                self.hop[i] = self.hop[i] * np.exp(phase)
->>>>>>> 3c492a78
+"""builder.py contains functions and classes for sample building.
+
+Functions
+----------
+    bc_default
+        Default boundary conditions.
+    grouper
+        Make sublist iterables for a list, for parallel computation.
+    hop_dict_ft
+        Calculate Fourier transform of a Lattice, HopDict pair.
+    interpolate_k_points
+        Get list of momenta by interpolation between symmetry points.
+    band_structure
+        Calculate band structure for a Lattice, HopDict pair.
+    uniform_strain
+        Uniformly strain a Lattice, HopDict pair.
+    extend_unit_cell
+        Extend the unit cell.
+
+Classes
+----------
+    HopDict
+        Contains relative hopping values.
+    Lattice
+        Contains lattice information.
+    SiteSet
+        Contains site tags.
+    Sample
+        Contains all the information of the tight-binding system:
+        geometry, hoppings, boundary conditions, etc.
+"""
+
+################
+# dependencies
+################
+
+# plotting
+try:
+    import matplotlib.pyplot as plt
+    import matplotlib.collections as mc
+except ImportError:
+    print("Plotting functions not available.")
+
+# input & output
+try:
+    import h5py
+except ImportError:
+    print("h5py functions not available.")
+
+# multiprocessing
+import multiprocessing as mp
+
+# numerics & math
+import copy
+import itertools
+import numpy as np
+import numpy.linalg as npla
+import scipy.sparse as spsp
+import scipy.linalg.lapack as spla
+
+################
+# helper functions
+################
+
+
+def bc_default(unit_cell_coords, orbital):
+    """Default (closed) boundary conditions.
+
+    Parameters
+    ----------
+    unit_cell_coords : 3-tuple of integers
+        unit cell coordinates
+    orbital : integer
+        orbital index
+
+    Returns
+    ----------
+    unit_cell_coords : 3-tuple of integers
+        unit cell coordinates
+    orbital : integer
+        orbital index
+    """
+
+    return unit_cell_coords, orbital
+
+
+def grouper(in_list, n):
+    """Make n sublists from list.
+
+    Parameters
+    ----------
+    in_list : list
+        input list
+    n : integer
+        max number of sublists to return
+
+    Returns
+    ----------
+    sublists : iterable
+        iterable over sublists
+    n_sublists : integer
+        number of sublists
+    """
+
+    n_list = len(in_list)
+    in_list = iter(in_list)
+    len_sublists = int(np.ceil(1. * n_list / n))
+    if (len_sublists * (n - 1) == n_list):
+        # in this case the nth sublist is empty, so:
+        n_sublists = n - 1
+    else:
+        n_sublists = n
+    sublists = iter(lambda: list(itertools.islice(in_list, len_sublists)), [])
+    return sublists, n_sublists
+
+
+def hop_dict_ft(hop_dict, lattice, momentum):
+    """Calculate Fourier transform of a HopDict, Lattice pair.
+
+    Parameters
+    ----------
+    hop_dict : HopDict object
+        contains electronic information
+    lattice : Lattice object
+        contains geometric information
+    momentum : 3-list of floats
+        momentum [kx, ky, kz]
+
+    Returns
+    -----------
+    Hk : (nr_orbitals, nr_orbitals) list of complex floats
+        k-space Hamiltonian
+    """
+
+    # prepare
+    nr_orbitals = len(lattice.orbital_coords)
+    sparse_hop_dict = hop_dict.sparse()
+    Hk = np.zeros((nr_orbitals, nr_orbitals), dtype=complex)
+
+    # iterate over orbitals
+    for orb0 in range(nr_orbitals):
+        r0 = lattice.site_pos((0, 0, 0), orb0)
+        # iterate over HopDict items
+        for tag, hop in sparse_hop_dict[orb0].items():
+            # transform and add to Hk
+            x, y, z, orb1 = tag
+            r1 = lattice.site_pos((x, y, z), orb1)
+            dr = np.subtract(r1, r0)
+            r_dot_k = np.dot(momentum, dr)
+            Hk[orb0, orb1] += np.exp(1j * r_dot_k) * hop
+
+    return Hk
+
+
+def interpolate_k_points(k_points, resolution):
+    """Get list of momenta by interpolation between
+    symmetry points.
+
+    Parameters
+    ----------
+    k_points : (n, 3) list of floats
+        k-point coordinates
+    resolution : integer
+        number of momenta between two k-points
+
+    Returns
+    ----------
+    momenta : ((n - 1) * resolution + 1, 3) list of floats
+        interpolated k-point coordinates
+    xvals : ((n - 1) * resolution + 1) list of floats
+        x-axis values for band plot
+    ticks : (n) list of floats
+        list of xvals corresponding to symmetry points
+    """
+
+    # get momenta
+    momenta = []
+    for i in range(len(k_points) - 1):
+        kp0 = k_points[i]
+        kp1 = k_points[i + 1]
+        for j in range(resolution):
+            rat = 1. * j / resolution
+            momenta.append([kp0[0] + (kp1[0] - kp0[0]) * rat, \
+                            kp0[1] + (kp1[1] - kp0[1]) * rat, \
+                            kp0[2] + (kp1[2] - kp0[2]) * rat])
+    momenta.append(k_points[-1])
+
+    # get xvals
+    xvals = [0]
+    for i in range(len(momenta) - 1):
+        diff = np.subtract(momenta[i + 1], momenta[i])
+        xvals.append(xvals[-1] + np.linalg.norm(diff))
+
+    # get ticks
+    ticks = [xvals[i * resolution] for i in range(len(k_points))]
+    ticks.append(xvals[-1])
+
+    return momenta, xvals, ticks
+
+
+def band_structure(hop_dict, lattice, momenta):
+    """Calculate band structure for a HopDict, Lattice pair.
+
+    Parameters
+    ----------
+    hop_dict : HopDict object
+        contains electronic information
+    lattice : Lattice object
+        contains geometric information
+    momenta : (n_momenta, 3) list of floats
+        momenta [kx, ky, kz] for band structure calculation
+
+    Returns
+    -----------
+    bands : (n_momenta, n_orbitals) list of complex floats
+        list of energies corresponding to input momenta
+    """
+
+    # prepare
+    momenta = np.array(momenta)
+    n_momenta = momenta.shape[0]
+    n_orbitals = len(lattice.orbital_coords)
+    bands = np.zeros((n_momenta, n_orbitals))
+
+    # iterate over momenta
+    for i in range(n_momenta):
+
+        # fill k-space Hamiltonian
+        momentum = momenta[i, :]
+        Hk = hop_dict_ft(hop_dict, lattice, momentum)
+
+        # get eigenvalues, store
+        eigenvalues, eigenstates, info = spla.zheev(Hk)
+        idx = eigenvalues.argsort()[::-1]
+        eigenvalues = eigenvalues[idx]
+        bands[i, :] = eigenvalues[:]
+
+    return bands
+
+
+def uniform_strain(lattice_old, hop_dict_old, strain_tensor, beta):
+    """Uniformly strain a Lattice, HopDict pair.
+
+    Parameters
+    ----------
+    lattice_old : tipsi.Lattice
+        lattice to strain
+    hop_dict_old : tipsi.HopDict
+        hopping dictionary to strain
+    strain_tensor : (3,3)-list of floats
+        strain tensor
+    beta : float
+        strain coefficient
+
+    Returns
+    ----------
+    lattice_new : tipsi.Lattice
+        strained lattice
+    hop_dict_new : tipsi.HopDict
+        strained hopping dictionary
+    """
+
+    # rescale lattice
+    one_plus_eps = np.diag([1., 1., 1.]) + strain_tensor
+    vectors_new = [np.dot(one_plus_eps, vector) \
+                   for vector in lattice_old.vectors]
+    orbital_coords_new = [np.dot(one_plus_eps, coord) \
+                          for coord in lattice_old.orbital_coords]
+    lattice_new = Lattice(vectors_new, orbital_coords_new)
+
+    # rescale hop_dict
+    hop_dict_new = HopDict()
+    for uc, hop in hop_dict_old.dict.items():
+        hop_dict_new.empty(uc, hop.shape)
+        for i in range(hop.shape[0]):
+            for j in range(hop.shape[1]):
+                hopval = hop[i, j]
+                r_old = npla.norm(lattice_old.site_pos(uc, j) \
+                                  - lattice_old.site_pos((0,0,0), i))
+                r_new = npla.norm(lattice_new.site_pos(uc, j) \
+                                  - lattice_new.site_pos((0,0,0), i))
+                if r_old != 0.0:
+                    hopval_new = hopval * np.exp(-beta * (r_new / r_old - 1.))
+                    hop_dict_new.set_element(uc, (i, j), hopval_new)
+                else:
+                    hop_dict_new.set_element(uc, (i, j), hopval)
+
+    return lattice_new, hop_dict_new
+
+
+def extend_unit_cell(lattice_old, hop_dict_old, direction, amount):
+    """Extend the unit cell in a certain direction. Especially
+    helpful for including bias.
+
+    Parameters
+    ----------
+    lattice_old : tipsi.Lattice
+        lattice to extend
+    hop_dict_old : tipsi.HopDict
+        hopping dictionary to extend
+    direction : integer
+        index of lattice vector giving direction of extension
+    amount : integer
+        number of unit cells to combine
+
+    Returns
+    ----------
+    lattice_new : tipsi.Lattice
+        extended lattice
+    hop_dict_new : tipsi.HopDict
+        extended hopping dictionary
+    """
+
+    # get useful parameters
+    d = direction
+    nr_orb_old = len(lattice_old.orbital_coords)
+
+    # function for transforming to new coordinate system
+    def extend_coords(unit_cell_coord, orbital):
+        r_old = unit_cell_coord[d]
+        r_new = int(np.floor(r_old / amount))
+        orb_new = orbital + (r_old - r_new) * nr_orb_old
+        uc_new = list(unit_cell_coord)
+        uc_new[d] = r_new
+        return tuple(uc_new), orb_new
+
+    # extend lattice
+    orbital_coords_new = lattice_old.orbital_coords
+    for i in range(1, amount):
+        orbital_coords_new = np.append(orbital_coords_new, \
+            lattice_old.orbital_coords + i * lattice_old.vectors[d], \
+            axis = 0)
+    vectors_new = lattice_old.vectors.copy()
+    vectors_new[d] *= amount
+    lattice_new = Lattice(vectors_new, orbital_coords_new)
+    lattice_new.extended *= amount
+
+    # extend hop_dict
+    hop_dict_new = HopDict()
+    for k in range(amount):
+        for uc, hop in hop_dict_old.dict.items():
+            for i in range(hop.shape[0]):
+                for j in range(hop.shape[1]):
+                    uc_transpose = list(uc)
+                    uc_transpose[d] += k
+                    uc_new, orb1 = extend_coords(tuple(uc_transpose), j)
+                    if uc_new not in hop_dict_new.dict.keys():
+                        hop_dict_new.empty(uc_new, (hop.shape[0] * amount, \
+                                                    hop.shape[1] * amount))
+                    hopval = hop[i, j]
+                    orb0 = i + k * nr_orb_old
+                    hop_dict_new.set_element(uc_new, (orb0, orb1), hopval)
+
+    return lattice_new, hop_dict_new
+
+
+################
+# classes
+################
+
+
+class HopDict:
+    """HopDict class
+
+    A hopping dictionary contains relative hoppings.
+
+    Attributes
+    ----------
+    dict : dictionary
+        dictionary with site tags as keys and complex matrices as values
+    """
+
+    def __init__(self):
+        """Initialize hop_dict object
+        """
+
+        self.dict = {}
+
+    def set(self, rel_unit_cell, hopping):
+        """Add hopping matrix to dictionary.
+
+        Parameters
+        ----------
+        rel_unit_cell : 3-tuple of integers
+            relative unit cell coordinates
+        hopping : complex float or matrix of floats
+            hopping value or matrix of hopping values
+        """
+
+        # turn single number into list
+        if (type(hopping) not in [list, np.ndarray]):
+            hopping = [[hopping]]
+
+        # add to dictionary
+        hopping = np.array(hopping, dtype=complex)
+        self.dict[rel_unit_cell] = hopping
+
+    def empty(self, rel_unit_cell, shape):
+        """Add empty hopping matrix to dictionary.
+
+        Parameters
+        ----------
+        rel_unit_cell : 3-tuple of integers
+            relative unit cell coordinates
+        shape : 2-tuple of integers
+            shape of empty hopping matrix
+        """
+
+        # add empty matrix to dictionary
+        empty_mat = np.zeros(shape, dtype=complex)
+        self.dict[rel_unit_cell] = empty_mat
+
+    def set_element(self, rel_unit_cell, element, hop):
+        """Add single hopping to hopping matrix.
+
+        Parameters
+        ----------
+        rel_unit_cell : 3-tuple of integers
+            relative unit cell coordinates
+        element : 2-tuple of integers
+            element indices
+        hop : complex float
+            hopping value
+        """
+
+        self.dict[rel_unit_cell][element[0], element[1]] = hop
+
+    def delete(self, rel_unit_cell):
+        """Delete hopping matrix from dictionary.
+
+        Parameters
+        ----------
+        rel_unit_cell : 3-tuple of integers
+            relative unit cell coordinates
+
+        Returns
+        -----------
+        boolean
+            True if site was deleted, false if not
+        """
+
+        return self.dict.pop(rel_unit_cell, None)
+
+    def add_conjugates(self):
+        """Adds hopping conjugates to self.dict."""
+
+        # declare new dict
+        self.new_dict = copy.deepcopy(self.dict)
+        # iterate over items
+        for rel_unit_cell, hopping in self.dict.items():
+            x, y, z = rel_unit_cell
+            reverse_unit_cell = (-x, -y, -z)
+            # create reverse_unit_cell dict key
+            if reverse_unit_cell not in self.dict:
+                reverse_hopping = np.conjugate(np.transpose(hopping))
+                self.new_dict[reverse_unit_cell] = reverse_hopping
+            # then, make sure all conjugate hoppings are there
+            for i in range(hopping.shape[0]):
+                for j in range(hopping.shape[1]):
+                    hop = hopping[i, j]
+                    hop_conjg = self.new_dict[reverse_unit_cell][j, i]
+                    if (not hop == 0.) and (hop_conjg == 0.):
+                        self.new_dict[reverse_unit_cell][j, i] = np.conjugate(
+                            hop)
+        # done
+        self.dict = self.new_dict
+
+    def remove_z_hoppings(self):
+        """Remove z-direction hoppings.
+        """
+
+        dict_new = {}
+        for uc, hop in self.dict.items():
+            if uc[2] == 0:
+                dict_new[uc] = hop
+        self.dict = dict_new
+
+    def sparse(self):
+        """Get sparse hopping dictionary.
+
+        Returns
+        -----------
+        sparse hopping dictionary
+        """
+
+        # make sure conjugates are added
+        self.add_conjugates()
+
+        # get maximum orbital index
+        max_orb = 0
+        for rel_unit_cell, hopping in self.dict.items():
+            max_orb = np.amax(hopping.shape + (max_orb, ))
+
+        # declare sparse dict
+        sparse_dict = [{} for i in range(max_orb)]
+
+        # iterate over elements, add nonzero elements to sparse dict
+        for rel_unit_cell, hopping in self.dict.items():
+            for i0 in range(hopping.shape[0]):
+                for i1 in range(hopping.shape[0]):
+                    hop = hopping[i0, i1]
+                    if (hop != 0j):
+                        sparse_dict[i0][rel_unit_cell + (i1, )] = hop
+
+        return sparse_dict
+
+
+class Lattice:
+    """Lattice class
+
+    A lattice object contains information about the geometry of the lattice.
+
+    Attributes
+    -----------
+    vectors : (3,3) numpy array
+        array of lattice vectors [a_0, a_1, a_2]
+    vectorsT : (3,3) numpy array
+        transposed lattice vectors
+    orbital_coords : (n,3) numpy array
+        array of orbital coordinates for all n orbitals
+    extended : integer
+        number of times the unit cell has been extended, default 1
+    """
+
+    def __init__(self, vectors, orbital_coords):
+        """Initialize lattice object.
+
+        Parameters
+        ----------
+        vectors : (2 or 3)-list of float 3-tuples
+            list of lattice vectors
+        orbital_coords : list of float 3-tuples
+            list of orbital positions within unit cell
+        """
+
+        self.vectors = np.array(vectors)
+        if (len(self.vectors) == 2):
+            self.vectors = np.append(self.vectors, [[0., 0., 1.]], axis=0)
+        self.vectorsT = np.transpose(self.vectors)
+        self.orbital_coords = np.array(orbital_coords)
+        self.extended = 1
+
+    def site_pos(self, unit_cell_coords, orbital):
+        """Get orbital position in Cartesian coordinates.
+
+        Parameters
+        ----------
+        unit_cell_coords : integer 3-tuple
+            unit cell coordinates
+        orbital : integer
+            orbital index
+
+        Returns
+        -----------
+        numpy array of floats
+            x, y and z coordinates of orbital
+        """
+
+        return self.orbital_coords[orbital] \
+               + np.dot(self.vectorsT, unit_cell_coords)
+
+    def area_unit_cell(self):
+        """Get unit cell area.
+
+        Returns
+        -----------
+        float
+            unit cell area
+        """
+
+        a = self.vectors[0, :]
+        b = self.vectors[1, :]
+        return npla.norm(np.cross(a, b))
+
+    def volume_unit_cell(self):
+        """Get unit cell volume.
+
+        Returns
+        -----------
+        float
+            unit cell volume
+        """
+
+        a = self.vectors[0, :]
+        b = self.vectors[1, :]
+        c = self.vectors[2, :]
+        return np.inner(a, np.cross(b, c))
+
+    def reciprocal_latt(self):
+        """Get reciprocal lattice vectors.
+
+        Returns
+        -----------
+        (3,3) numpy array of floats
+            array containing [k_0, k_1, k_2]
+        """
+
+        vec = self.vectors
+        div = np.inner(vec[0], np.cross(vec[1], vec[2]))
+        rec = [2.0 * np.pi * np.cross(vec[(i + 1) % 3], vec[(i + 2) % 3]) / div \
+               for i in range(3)]
+        return np.array(rec)
+
+
+class SiteSet:
+    """SiteSet class
+
+    A SiteSet object contains a dict of site tags.
+
+    Attributes
+    ----------
+    sites : dict
+        dict of site tags in the sample
+    """
+
+    def __init__(self):
+        """Initialize sample object.
+        """
+
+        self.sites = {}
+
+    def add_site(self, unit_cell_coords, orbital=0):
+        """Add orbital to sample.
+
+        Parameters
+        ----------
+        unit_cell_coords : 3-tuple of integers
+            unit cell coordinates
+        orbital : integer, optional
+            orbital index
+        """
+
+        # add site tag to self.sites
+        self.sites[unit_cell_coords + (orbital, )] = None
+
+    def delete_site(self, unit_cell_coords, orbital):
+        """Delete orbital from sample.
+
+        Parameters
+        ----------
+        unit_cell_coords : 3-tuple of integers
+            unit cell coordinates
+        orbital : integer
+            orbital index
+        """
+
+        # delete site tag from self.sites
+        self.sites.pop(unit_cell_coords + (orbital, ), None)
+
+
+class Sample:
+    """Sample class
+
+    A Sample object contains sample information, such as sites and hoppings.
+
+    Attributes
+    ----------
+    lattice : lattice object
+        the lattice used for the sample
+    bc_func : function
+        function for boundary conditions
+    nr_processes : int
+        number of processes to use for parallel functionality
+    rescale : float
+        Hamiltonian rescale value; default value: 1.
+    index_to_tag : list of 3-tuples
+        ordered list of sites in sample
+    tag_to_index : dict (keys: 3-tuple, values: integer)
+        dictionary giving index for each site tag
+    site_x : list of floats
+        site x-locations
+    site_y : list of floats
+        site y-locations
+    site_z : list of floats
+        site z-locations
+    indices : numpy array of integers
+        csr-indices for hoppings & distances
+    indptr : numpy array of integers
+        csr-indptr for hoppings & distances
+    hop : numpy array of complex floats
+        sparse Hamiltonian
+    dx : numpy array of floats
+        x-distances of hoppings
+    dy : numpy array of floats
+        y-distances of hoppings
+    """
+
+    def __init__(self, lattice, site_set = [], bc_func = bc_default, \
+                 nr_processes = 1, read_from_file = False):
+        """Index site_set and store site locations.
+
+        Parameters
+        ----------
+        lattice : Lattice object
+            the lattice to use for the sample
+        site_set : SiteSet object, optional
+            contains sites to add to the sample
+        bc_func : function, optional
+            function for boundary conditions
+        nr_processes : integer, optional
+            number of parallel processes
+        read_from_file : string, optional
+            Filename, in case we read a Sample from file. Default: False.
+        """
+
+        # read from file
+        if read_from_file:
+
+            # init input
+            self.lattice = lattice
+            self.bc_func = bc_func
+            self.nr_processes = nr_processes
+
+            # open file
+            try:
+                f = h5py.File(read_from_file, 'r')
+            except:
+                print("Cannot find file to read!")
+                return
+
+            # read data
+            self.rescale = f["sample/rescale"][0]
+            self.index_to_tag = [tuple(tag) for tag in \
+                                 f["sample/index_to_tag"][:]]
+            self.tag_to_index = {tag: i for i, tag in \
+                                 enumerate(self.index_to_tag)}
+            self.site_x = f["sample/site_x"][:]
+            self.site_y = f["sample/site_y"][:]
+            self.site_z = f["sample/site_z"][:]
+            self.indices = f["sample/indices"][:]
+            self.indptr = f["sample/indptr"][:]
+            self.hop = f["sample/hop"][:]
+            self.dx = f["sample/dx"][:]
+            self.dy = f["sample/dy"][:]
+            return
+
+        # if not read_from_file, declare attributes
+        self.lattice = lattice
+        self.bc_func = bc_func
+        self.nr_processes = nr_processes
+        self.rescale = 1
+        self.indices = np.array([])
+        self.indptr = np.array([0])
+        self.hop = np.array([])
+        self.dx = np.array([])
+        self.dy = np.array([])
+
+        # indexing
+        self.index_to_tag = list(site_set.sites)
+        self.index_to_tag.sort(
+            key=lambda tag: tag
+        )  # this will speed up FORTRAN / use itemgetter() instead?
+        self.tag_to_index = {tag: i for i, tag in \
+                             enumerate(self.index_to_tag)}
+
+        if self.nr_processes == 1:  # no multiprocessing
+
+            # get site locs
+            data = self.__get_locs(self.index_to_tag)
+            self.site_x = data[0]
+            self.site_y = data[1]
+            self.site_z = data[2]
+
+        else:  # use multiprocessing
+
+            # divide up sites list
+            sites_div, N = grouper(self.index_to_tag, self.nr_processes)
+
+            # get site locs in parallel
+            pipes = [mp.Pipe() for i in range(N)]
+            processes = [None for i in range(N)]
+            data = [None for i in range(N)]
+            for i, tags in enumerate(sites_div):
+                pipe = pipes[i]
+                processes[i] = mp.Process(target=self.__get_locs, \
+                                          args=(tags, pipe[1]))
+                processes[i].start()
+
+            # collect results
+            scan = [True for i in range(N)]
+            while True:
+                running = any(scan)
+                for i in range(N):
+                    pipe = pipes[i]
+                    if scan[i] and pipe[0].poll():
+                        data[i] = pipe[0].recv()
+                        scan[i] = False
+                        pipe[0].close()
+                if not running:
+                    break
+            for p in processes:
+                p.join()
+
+            # put data in class attribute arrays
+            self.site_x = data[0][0]
+            self.site_y = data[0][1]
+            self.site_z = data[0][2]
+            for i in range(1, N):
+                self.site_x = np.concatenate((self.site_x, data[i][0]))
+                self.site_y = np.concatenate((self.site_y, data[i][1]))
+                self.site_z = np.concatenate((self.site_z, data[i][2]))
+
+            # cleanup
+            del data
+
+    def get_loc(self, tag):
+        return self.lattice.site_pos(tag[0:3], tag[3])
+
+    def __get_locs(self, tags, conn=False):
+        """Private method for getting site location of a list of tags.
+
+        Sends site_r through conn Pipe.
+
+        Parameters
+        ----------
+        tags : list of 4-tuples
+            site tags
+        conn : multiprocessing.Pipe object
+            Pipe through which to send data. If False,
+            no pipe is used; data is returned normally"""
+
+        # declare output array
+        site_r = np.zeros((3, len(tags)), dtype=float)
+        # iterate over tags
+        for i, tag in enumerate(tags):
+            #site_r[:,i] = self.get_loc(tag)
+            site_r[:, i] = self.lattice.site_pos(tag[0:3], tag[3])  # faster
+        # return results
+        if conn:
+            # send results through pipe
+            conn.send(site_r)
+            conn.close()
+            return
+        else:
+            # return results normally
+            return site_r
+
+    def __get_hoppings(self, tags, sparse_hop_dict, conn=False):
+        """Private method for getting hopping data for list of tags.
+
+        Sends indices, indptr, hop, dx, dy lists through conn Pipe.
+
+        Parameters
+        ----------
+        tags : list of 4-tuples
+            site tags
+        sparse_hop_dict : dict
+            sparse hopping dictionary
+        conn : multiprocessing.Pipe object
+            Pipe through which to send data. If False,
+            no pipe is used; data is returned normally."""
+
+        # declare arrays
+        indices = []
+        indptr = [0]
+        hop = []
+        dx = []
+        dy = []
+
+        # iterate over all sites
+        for tag0 in tags:
+            r0 = tag0[0:3]
+            orb0 = tag0[3]
+            i0 = self.tag_to_index[tag0]
+            indptr.append(indptr[-1])
+            for rel_tag, hopping in sparse_hop_dict[orb0].items():
+                tag1 = (r0[0] + rel_tag[0], \
+                        r0[1] + rel_tag[1], \
+                        r0[2] + rel_tag[2], \
+                        rel_tag[3])
+                # check if tag in sample
+                if (tag1 in self.tag_to_index):
+                    i1 = self.tag_to_index[tag1]
+                    indices.append(i1)
+                    indptr[-1] += 1
+                    hop.append(hopping)
+                    dx.append(self.site_x[i1] - self.site_x[i0])
+                    dy.append(self.site_y[i1] - self.site_y[i0])
+                # check pbc
+                else:
+                    r1 = tag1[0:3]
+                    orb1 = tag1[3]
+                    pbc_r, pbc_orb = self.bc_func(r1, orb1)
+                    pbc_tag = pbc_r + (pbc_orb, )
+                    if (pbc_tag in self.tag_to_index):
+                        i1 = self.tag_to_index[pbc_tag]
+                        pos = self.lattice.site_pos(r1, orb1)
+                        indices.append(i1)
+                        indptr[-1] += 1
+                        hop.append(hopping)
+                        dx.append(pos[0] - self.site_x[i0])
+                        dy.append(pos[1] - self.site_y[i0])
+
+        # return results
+        if conn:
+            # send results through Pipe
+            conn.send([
+                np.array(indices, dtype=int),
+                np.array(indptr, dtype=int),
+                np.array(hop, dtype=complex),
+                np.array(dx, dtype=float),
+                np.array(dy, dtype=float)
+            ])
+            conn.close()
+            return
+        else:
+            # return results normally
+            return (np.array(indices, dtype=int), np.array(indptr, dtype=int),
+                    np.array(hop, dtype=complex), np.array(dx, dtype=float),
+                    np.array(dy, dtype=float))
+
+    def add_hop_dict(self, hop_dict):
+        """Apply hopping dictionary.
+
+        Parameters
+        ----------
+        hop_dict : hopping dictionary object
+            hopping information
+        """
+
+        if self.nr_processes == 1:  # no multiprocessing
+
+            # apply hopping dictionary
+            data = self.__get_hoppings(self.index_to_tag, \
+                                       hop_dict.sparse())
+            self.indices = data[0]
+            self.indptr = data[1]
+            self.hop = data[2]
+            self.dx = data[3]
+            self.dy = data[4]
+
+        else:  # use multiprocessing
+
+            # divide up sites list
+            sites_div, N = grouper(self.index_to_tag, self.nr_processes)
+
+            # get hopping data in parallel
+            pipes = [mp.Pipe() for i in range(N)]
+            processes = [None for i in range(N)]
+            data = [None for i in range(N)]
+            for i, tags in enumerate(sites_div):
+                pipe = pipes[i]
+                processes[i] = mp.Process(target=self.__get_hoppings, \
+                                          args=(tags, hop_dict.sparse(), pipe[1]))
+                processes[i].start()
+
+            # collect results
+            # scan over processes
+            scan = [True for i in range(N)]
+            while any(scan):
+                for i in range(N):
+                    pipe = pipes[i]
+                    if scan[i] and pipe[0].poll():
+                        # get data, close process
+                        data[i] = pipe[0].recv()
+                        scan[i] = False
+                        pipe[0].close()
+                        processes[i].join()
+
+            # put data in class attribute arrays
+            self.indptr = [0]
+            indices = []
+            hop = []
+            dx = []
+            dy = []
+            for i in range(N):
+                self.indptr = np.concatenate(
+                    (self.indptr, np.array(data[i][1][1:]) + self.indptr[-1]))
+                indices = itertools.chain(indices, data[i][0])
+                hop = itertools.chain(hop, data[i][2])
+                dx = itertools.chain(dx, data[i][3])
+                dy = itertools.chain(dy, data[i][4])
+            del data
+            self.indices = np.fromiter(indices, dtype=int, count=-1)
+            self.hop = np.fromiter(hop, dtype=complex, count=-1)
+            self.dx = np.fromiter(dx, dtype=float, count=-1)
+            self.dy = np.fromiter(dy, dtype=float, count=-1)
+
+    def delete_hopping(self, unit_cell_coord0, unit_cell_coord1, \
+                       orbital0 = 0, orbital1 = 0):
+        """Delete hopping.
+
+        Parameters
+        ----------
+        unit_cell_coord0 : 3-tuple
+            unit cell coordinate for site 0
+        unit_cell_coord1 : 3-tuple
+            unit cell coordinate for site 1
+        orbital0 : int, optional
+            orbital 0
+        orbital1 : int, optional
+            orbital 1
+
+        Returns
+        -----------
+        bool
+            True if hopping value is deleted
+            False if hopping value is not found
+        """
+
+        # get site tags and indices
+        tag0 = unit_cell_coord0 + (orbital0, )
+        i0 = self.tag_to_index[tag0]
+        tag1 = unit_cell_coord1 + (orbital1, )
+        if tag1 in self.tag_to_index:
+            i1 = self.tag_to_index[tag1]
+        else:
+            pbc_r1, pbc_orb1 = self.bc_func(unit_cell_coord1, orbital1)
+            pbc_tag = pbc_r1 + (pbc_orb1, )
+            if pbc_tag in self.tag_to_index:
+                i1 = self.tag_to_index[pbc_tag]
+
+        # check if hopping already exists
+        # if yes, delete hopping & distance values
+        subindices = self.indices[self.indptr[i0]:self.indptr[i0 + 1]]
+        for i, j in enumerate(subindices):
+            if j == i1:
+                # delete hopping
+                self.indices = np.delete(self.indices, self.indptr[i0] + i)
+                self.hop = np.delete(self.hop, self.indptr[i0] + i)
+                self.dx = np.delete(self.dx, self.indptr[i0] + i)
+                self.dy = np.delete(self.dy, self.indptr[i0] + i)
+                for i in range(i0 + 1, len(self.indptr)):
+                    self.indptr[i] -= 1
+                return True
+
+        # if not, there's nothing to delete
+        return False
+
+    def set_hopping(self, hop, unit_cell_coord0, unit_cell_coord1, \
+                    orbital0 = 0, orbital1 = 0):
+        """Add or change hopping, automatically add conjugate.
+
+        Parameters
+        ----------
+        hop : float
+            hopping value
+        unit_cell_coord0 : 3-tuple
+            unit cell coordinate for site 0
+        unit_cell_coord1 : 3-tuple
+            unit cell coordinate for site 1
+        orbital0 : int, optional
+            orbital 0
+        orbital1 : int, optional
+            orbital 1
+
+        Returns
+        -----------
+        bool
+            True if hopping value is changed
+            False if hopping value is added
+        """
+
+        # this method needs to be improved
+        # move change/insert code to separate methods
+        # take care of situation where H is empty when calling this method
+
+        # get site tags, indices and distances
+        tag0 = unit_cell_coord0 + (orbital0, )
+        i0 = self.tag_to_index[tag0]
+        r0 = self.get_loc(tag0)
+        tag1 = unit_cell_coord1 + (orbital1, )
+        r1 = self.get_loc(tag1)
+        if tag1 in self.tag_to_index:
+            i1 = self.tag_to_index[tag1]
+            r1 = self.get_loc(tag1)
+        else:
+            pbc_r1, pbc_orb1 = self.bc_func(unit_cell_coord1, orbital1)
+            pbc_tag = pbc_r1 + (pbc_orb1, )
+            if pbc_tag in self.tag_to_index:
+                i1 = self.tag_to_index[pbc_tag]
+            else:
+                print("Site not in sample.")
+        dist_x = r1[0] - r0[0]
+        dist_y = r1[1] - r0[1]
+
+        # check if hopping already exists
+        # if yes, change hopping value
+        subindices = self.indices[self.indptr[i0]:self.indptr[i0 + 1]]
+        for i, j in enumerate(subindices):
+            if j == i1:
+                self.hop[self.indptr[i0] + i] = hop
+        # conjugate
+        subindices = self.indices[self.indptr[i1]:self.indptr[i1 + 1]]
+        for i, j in enumerate(subindices):
+            if j == i0:
+                self.hop[self.indptr[i1] + i] = hop
+                return True
+
+        # if not, add hopping value and distance values
+        self.indices = np.insert(self.indices, self.indptr[i0], i1)
+        self.hop = np.insert(self.hop, self.indptr[i0], hop)
+        self.dx = np.insert(self.dx, self.indptr[i0], dist_x)
+        self.dy = np.insert(self.dy, self.indptr[i0], dist_y)
+        for i in range(i0 + 1, len(self.indptr)):
+            self.indptr[i] += 1
+        # conjugate
+        self.indices = np.insert(self.indices, self.indptr[i1], i0)
+        self.hop = np.insert(self.hop, self.indptr[i1], hop)
+        self.dx = np.insert(self.dx, self.indptr[i1], dist_x)
+        self.dy = np.insert(self.dy, self.indptr[i1], dist_y)
+        for i in range(i1 + 1, len(self.indptr)):
+            self.indptr[i] += 1
+        return False
+
+    def rescale_H(self, value=False):
+        """Rescale Hamiltonian.
+
+        Parameters
+        ----------
+        value : float, positive, optional
+            All hoppings are divided by this value.
+            Choose it such that the absolute value
+            of the largest eigenenergy is smaller than 1.
+            If no value is chosen, a good value is found,
+            but this is really slow for large matrices.
+
+        Returns
+        ----------
+        value : float
+            Rescale value.
+        """
+
+        # if user doesn't provide rescale value, calculate it
+        # this is really show though
+        if value == False:
+            value = 0.
+            for i in range(len(self.indptr) - 1):
+                max_val = np.sum([np.absolute(self.hop[self.indptr[i] \
+                                                       :self.indptr[i+1]])])
+                value = np.amax((max_val, value))
+
+        # store rescale, rescale H
+        self.hop /= (value / self.rescale)
+        self.rescale = value
+
+        return value
+
+    def energy_range(self):
+        """Energy range to consider in calculations.
+
+        Returns
+        ----------
+        en_range : float
+            All eigenvalues are between (-en_range / 2, en_range / 2)
+        """
+
+        en_range = 2. * self.rescale
+        return en_range
+
+    def plot(self,
+             fig_name='system.png',
+             single_site_coord=False,
+             single_site_orbital=0,
+             draw_size=5,
+             draw_dpi=600):
+        """Plot sample in 2D, save to file.
+
+        Parameters
+        ----------
+        fig_name : string, optional
+            save to this file
+        single_site_coord : int 3-tuple int, optional
+            if not False, only print hoppings to a single site with this
+            site coordinate
+        single_site_orbital : int, optional
+            only print hoppings to a single site with this orbital index
+        draw_size : float, optional
+            scale site and hopping drawing size
+        draw_dpi : integer, optional
+            dpi of image
+        """
+
+        fig, ax = plt.subplots()
+
+        # plot sites
+        plt.scatter(
+            self.site_x,
+            self.site_y,
+            s=0.5 * draw_size**2,
+            c='black',
+            zorder=2,
+            edgecolors='none')
+
+        # put hoppings in LineCollection
+        hops = []
+        linews = []
+        H = spsp.csr_matrix((self.hop, self.indices, self.indptr))
+        H = H.tocoo()
+        for i, j, hop in zip(H.row, H.col, H.data):
+            if not single_site_coord:
+                if i > j:
+                    hops.append([[self.site_x[i], self.site_y[i]],
+                                 [self.site_x[j], self.site_y[j]]])
+                    linews.append(draw_size * npla.norm(hop))
+            else:
+                site_i_coord = self.index_to_tag[i]
+                if site_i_coord == single_site_coord + (single_site_orbital, ):
+                    hops.append([[self.site_x[i], self.site_y[i]],
+                                 [self.site_x[j], self.site_y[j]]])
+                    linews.append(draw_size * npla.norm(hop))
+        lines = mc.LineCollection(
+            hops, linewidths=linews, colors='grey', zorder=1)
+
+        # plot hoppings
+        ax.add_collection(lines)
+        ax.set_aspect('equal')
+        plt.axis('off')
+        plt.draw()
+        plt.savefig(fig_name, bbox_inches='tight', dpi=draw_dpi)
+        plt.close()
+
+    def save(self, filename="sample.hdf5"):
+        """Save sample
+
+        Parameters
+        ----------
+        filename : string
+            Save to this hdf5 file. Default value: "sample.hdf5".
+        """
+
+        # save everything to a hdf5 file
+        # except lattice, bc_func
+        f = h5py.File(filename, 'w')
+        grp = f.create_group("sample")
+        grp.create_dataset("rescale", data=[self.rescale])
+        grp.create_dataset("index_to_tag", data=self.index_to_tag)
+        #grp.create_dataset("tag_to_index", data=self.tag_to_index)
+        grp.create_dataset("site_x", data=self.site_x)
+        grp.create_dataset("site_y", data=self.site_y)
+        grp.create_dataset("site_z", data=self.site_z)
+        grp.create_dataset("indices", data=self.indices)
+        grp.create_dataset("indptr", data=self.indptr)
+        grp.create_dataset("hop", data=self.hop)
+        grp.create_dataset("dx", data=self.dx)
+        grp.create_dataset("dy", data=self.dy)
+        f.close()
+
+    def Hk(self, momentum):
+        """Calculate the Fourier transform of the Hamiltonian.
+
+        Parameters
+        ----------
+        momentum : 3-list of floats
+            momentum [kx, ky, kz]
+
+        Returns
+        -----------
+        Hk : (tot_nr_orbitals, tot_nr_orbitals) list of complex floats
+            k-space Hamiltonian
+        """
+
+        # prepare
+        tot_nr_orbitals = len(self.index_to_tag)
+        Hk = np.zeros((tot_nr_orbitals, tot_nr_orbitals), \
+                      dtype = complex)
+
+        # fill Hk
+        for i0 in range(tot_nr_orbitals):
+            for i in range(self.indptr[i0], self.indptr[i0 + 1]):
+                i1 = self.indices[i]
+                dz = self.site_z[i1] - self.site_z[i0]
+                dr = [self.dx[i], self.dy[i], dz]
+                r_dot_k = np.dot(momentum, dr)
+                Hk[i0, i1] += np.exp(1j * r_dot_k) * self.hop[i]
+
+        return Hk
+
+    def band_structure(self, momenta):
+        """Calculate band structure of the Sample.
+
+        Parameters
+        ----------
+        momenta : (n_momenta, 3) list of floats
+            momenta [kx, ky, kz] for band structure calculation
+
+        Returns
+        -----------
+        bands : (n_momenta, n_tot_orbitals) list of complex floats
+            list of energies corresponding to input momenta
+        """
+
+        # prepare
+        momenta = np.array(momenta)
+        n_momenta = momenta.shape[0]
+        n_tot_orbitals = len(self.index_to_tag)
+        bands = np.zeros((n_momenta, n_tot_orbitals))
+
+        # iterate over momenta
+        for i in range(n_momenta):
+
+            # fill k-space Hamiltonian
+            momentum = momenta[i, :]
+            Hk = self.Hk(momentum)
+
+            # get eigenvalues, store
+            eigenvalues, eigenstates, info = spla.zheev(Hk)
+            idx = eigenvalues.argsort()[::-1]
+            eigenvalues = eigenvalues[idx]
+            bands[i, :] = eigenvalues[:] * self.rescale
+
+        return bands
+
+    def set_magnetic_field(self, B):
+        """Set magnetic field
+
+        Parameters
+        ----------
+        B : float
+            magnetic field in Tesla, distance units must be in
+            nanometers, hoppings must be in eV
+        """
+
+        # apply Peierls substitution
+        n_tot_orbitals = len(self.index_to_tag)
+        for i0 in range(n_tot_orbitals):
+            for i in range(self.indptr[i0], self.indptr[i0 + 1]):
+                i1 = self.indices[i]
+                ytot = self.site_y[i0] + self.site_y[i1]
+                phase = 1j * np.pi * B * self.dx[i] * ytot / 4135.666734
+                self.hop[i] = self.hop[i] * np.exp(phase)