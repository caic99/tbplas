--- conflicted
+++ resolved
@@ -1,846 +1,427 @@
-<<<<<<< HEAD
-"""analysis.py contains tools to analyze correlation functions.
-
-Functions
-----------
-    window_Hanning
-        Hanning window
-    window_exp
-        Exponential window
-    window_exp_ten
-        Window function given by exponential of 10
-    analyze_corr_DOS
-        Analyze DOS correlation function
-    analyze_corr_LDOS
-        Analyze LDOS correlation function
-    analyze_corr_AC
-        Analyze AC correlation function
-    AC_imag
-        Calculate the imaginary part of the AC conductivity
-    analyze_corr_dyn_pol
-        Analyze dynamical polarization correlation function
-    get_dielectric_function
-        Get dielectric function from dynamical polarization
-    analyze_corr_DC
-        Analyze DC correlation function
-"""
-
-################
-# dependencies
-################
-
-# numerics & math
-import numpy as np
-import numpy.linalg as npla
-from scipy.signal import hilbert
-
-################
-# window functions
-################
-
-# Hanning window
-def window_Hanning(i, N):
-    """Hanning window.
-    
-    Parameters
-    ----------
-    i : integer
-        summation index
-    N : integer
-        total length of summation
-        
-    Returns
-    ----------
-    float
-        Hanning window value
-    """
-
-    return 0.5 * (1 + np.cos(np.pi * i / N))
-
-# Exponential window
-def window_exp(i, N):
-    """Exponential window.
-    
-    Parameters
-    ----------
-    i : integer
-        summation index
-    N : integer
-        total length of summation
-        
-    Returns
-    ----------
-    float
-        exponential window value
-    """
-    
-    return np.exp(-2. * (i / N) ** 2)
-
-# Exponential of 10 window
-def window_exp_ten(i, N):
-    """Window function given by exponential of 10.
-    
-    Parameters
-    ----------
-    i : integer
-        summation index
-    N : integer
-        total length of summation
-        
-    Returns
-    ----------
-    float
-        exponential window value
-    """
-    
-    power = -2 * (1. * i / N) ** 2
-    return 10. ** power
-    
-    
-################
-# correlation function analysis
-################
-    
-def analyze_corr_DOS(config, corr_DOS, window = window_Hanning):
-    """Function for analyzing the DOS correlation function.
-    
-    Parameters
-    ----------
-    config : Config object
-        contains TBPM configuration parameters
-    corr_DOS : list of complex floats
-        DOS correlation function
-    window : function, optional
-        window function for integral; default: window_Hanning
-        
-    Returns
-    ----------
-    energies : list of floats
-        energy values
-    DOS : list of floats
-        DOS values corresponding to energies
-    """
-    
-    # get useful things
-    tnr = config.generic['nr_time_steps']
-    en_range = config.sample['energy_range']
-    energies = [0.5 * i * en_range / tnr - en_range / 2. \
-                for i in range(tnr * 2)]
-    en_step = 0.5 * en_range / tnr
-    
-    # Get negative time correlation
-    corr_negtime = np.zeros(tnr * 2, dtype = complex)
-    corr_negtime[tnr - 1] = 1.
-    corr_negtime[2 * tnr - 1] = window(tnr - 1, tnr) \
-                                * corr_DOS[tnr - 1]
-    for i in range(tnr - 1):
-        corr_negtime[tnr + i] = window(i, tnr) \
-                                * corr_DOS[i]
-        corr_negtime[tnr - i - 2] = window(i, tnr) \
-                                    * np.conjugate(corr_DOS[i])
-    
-    # Fourier transform
-    corr_fft = np.fft.ifft(corr_negtime)
-    DOS = np.zeros(tnr * 2)
-    for i in range(tnr):
-        DOS[i + tnr] = np.abs(corr_fft[i])
-    for i in range(tnr, 2 * tnr):
-        DOS[i - tnr] = np.abs(corr_fft[i])
-    
-    # Normalise and correct for spin
-    DOS = DOS / (np.sum(DOS) * en_step)
-    if config.generic['correct_spin']:
-        DOS = 2. * DOS
-            
-    return energies, DOS
-
-def analyze_corr_LDOS(config, corr_LDOS, window = window_Hanning):
-    """Function for analyzing the LDOS correlation function - 
-    exactly the same as DOS analysis function.
-    
-    Parameters
-    ----------
-    config : Config object
-        contains TBPM configuration parameters
-    corr_LDOS : list of complex floats
-        LDOS correlation function
-    window : function, optional
-        window function for integral; default: window_Hanning
-        
-    Returns
-    ----------
-    energies : list of floats
-        energy values
-    LDOS : list of floats
-        LDOS values corresponding to energies
-    """
-    return analyze_corr_DOS(config, corr_LDOS, window)
-    
-def analyze_corr_AC(config, corr_AC, window = window_exp):
-    """Function for analyzing the AC conductivity correlation function.
-    
-    Parameters
-    ----------
-    config : Config object
-        contains TBPM configuration parameters
-    corr_AC : (4,n) list of complex floats
-        AC conductivity correlation function
-    window : function, optional
-        window function for integral; default: window_exp
-        
-    Returns
-    ----------
-    omegas : list of floats
-        omega values
-    AC : (4,n) list of floats
-        AC conductivity values corresponding to omegas, for
-        4 directions (xx, xy, yx, yy, respectively)
-    """
-
-    # get useful things
-    tnr = config.generic['nr_time_steps']
-    en_range = config.sample['energy_range']
-    t_step = np.pi / en_range
-    beta = config.generic['beta']
-    omegas = [i * en_range / tnr for i in range(tnr)]
-    ac_prefactor = 4. * config.sample['nr_orbitals'] \
-                        / config.sample['area_unit_cell'] \
-                        / config.sample['extended']
-    
-    # get AC conductivity
-    AC = np.zeros((4, tnr))
-    for j in range(4):
-        for i in range(tnr):
-            omega = omegas[i]
-            acv = 0.
-            for k in range(tnr):
-                acv += 2. * window(k + 1, tnr) \
-                       * np.sin(omega * k * t_step) \
-                       * corr_AC[j,k].imag
-            if omega == 0.:
-                acv = 0.
-            else:
-                acv = ac_prefactor * t_step * acv \
-                      * (np.exp(-beta * omega) - 1) / omega
-            AC[j,i] = acv
-            
-    # correct for spin
-    if config.generic['correct_spin']:
-        AC = 2. * AC
-            
-    return omegas, AC
-
-def AC_imag(AC_real):
-    """Get the imaginary part of the AC conductivity
-    from the real part using the Kramers-Kronig relations
-    (the Hilbert transform).
-    
-    Parameters
-    ----------
-    AC_real : array of floats
-        Re(sigma)
-        
-    Returns
-    ----------
-    array of floats
-        Im(sigma)
-    """
-    
-    N = len(AC_real)
-    sigma = np.zeros(2 * N)
-    for i in range(N):
-        sigma[N + i] = AC_real[i]
-        sigma[N - i] = AC_real[i]
-    return  np.imag(hilbert(sigma))[N : 2 * N]
-
-def analyze_corr_dyn_pol(config, corr_dyn_pol, \
-                         window = window_exp_ten):
-    """Function for analyzing the dynamical polarization correlation function.
-    
-    Parameters
-    ----------
-    config : Config object
-        contains TBPM configuration parameters
-    corr_dyn_pol : (n_q_points, n_t_steps) list of floats
-        dynamical polarization correlation function
-    window : function, optional
-        window function for integral; default: window_exp_ten
-        
-    Returns
-    ----------
-    q_points : list of floats
-        q-point values
-    omegas : list of floats
-        omega values
-    dyn_pol : (n_q_points, n_omegas) list of complex floats
-        dynamical polarization values corresponding to q-points and omegas
-    """
-
-    # get useful things
-    tnr = config.generic['nr_time_steps']
-    en_range = config.sample['energy_range']
-    t_step = np.pi / en_range
-    q_points = config.dyn_pol['q_points']
-    n_q_points = len(q_points)
-    omegas = [i * en_range / tnr for i in range(tnr)]
-    n_omegas = tnr
-    # do we need to divide the prefac by 1.5??
-    dyn_pol_prefactor = -2. * config.sample['nr_orbitals'] \
-                        / config.sample['area_unit_cell'] \
-                        / config.sample['extended']
-    
-    # get dynamical polarization
-    dyn_pol = np.zeros((n_q_points, n_omegas), dtype = complex)
-    for i_q in range(n_q_points):
-        for i in range(n_omegas):
-            omega = omegas[i]
-            dpv = 0.0j
-            for k in range(tnr):
-                tau = k * t_step
-                dpv += window(k + 1, tnr) * corr_dyn_pol[i_q, k] \
-                       * np.exp(1j * omega * tau)
-            dyn_pol[i_q,i] = dyn_pol_prefactor * t_step * dpv
-            
-    # correct for spin
-    if config.generic['correct_spin']:
-        dyn_pol = 2. * dyn_pol
-    
-    return q_points, omegas, dyn_pol
-    
-def get_dielectric_function(config, dyn_pol):
-    """Function for analyzing the DOS correlation function.
-    
-    Parameters
-    ----------
-    sample : Sample object
-        contains sample information
-    config : Config object
-        contains TBPM configuration parameters
-    dyn_pol : (n_q_points, n_t_steps) list of complex floats
-        dynamical polarization values
-        
-    Returns
-    ----------
-    epsilon : (n_q_points, n_omegas) list of complex floats
-        dielectric function
-    """
-    
-    # get useful things
-    tnr = config.generic['nr_time_steps']
-    en_range = config.sample['energy_range']
-    t_step = np.pi / en_range
-    q_points = config.dyn_pol['q_points']
-    n_q_points = len(q_points)
-    omegas = [i * en_range / tnr for i in range(tnr)]
-    n_omegas = tnr
-    epsilon_prefactor = config.dyn_pol['coulomb_constant'] \
-                        / config.dyn_pol['background_dielectric_constant'] \
-                        / config.sample['extended']
-    
-    # declare arrays
-    epsilon = np.ones((n_q_points, n_omegas)) \
-              + np.zeros((n_q_points, n_omegas)) * 0j
-    V0 = epsilon_prefactor * np.ones(n_q_points)
-    V = np.zeros(n_q_points)
-    
-    # calculate epsilon
-    for i, q_point in enumerate(q_points):
-            k = npla.norm(q_point)
-            if k == 0.0:
-                V[i] = 0.
-            else:
-                V[i] = V0[i] / k
-                epsilon[i,:] -= V[i] * dyn_pol[i,:]
-    
-    return q_points, omegas, epsilon
-
-def analyze_corr_DC(config, corr_DOS, corr_DC, \
-    window_DOS = window_Hanning, window_DC = window_exp):
-    """Function for analyzing the DC correlation function.
-    
-    Parameters
-    ----------
-    config : Config object
-        contains TBPM configuration parameters
-    corr_DOS : (n_t_steps) list of floats
-        DOS correlation function
-    corr_DC : (2, n_energies, n_t_steps) list of floats
-        DC conductivity correlation function
-    window_DOS : function, optional
-        window function for DOS integral; default: window_Hanning
-    window_DC : function, optional
-        window function for DC integral; default: window_exp
-        
-    Returns
-    ----------
-    energies : list of floats
-        energy values
-    DC : (2, n_energies) list of floats
-        DC conductivity values
-    """
-
-    # get DOS
-    energies_DOS, DOS = analyze_corr_DOS(config, corr_DOS, window_DOS)
-    energies_DOS = np.array(energies_DOS)
-    DOS = np.array(DOS)
-    
-    # get useful things
-    tnr = config.generic['nr_time_steps']
-    en_range = config.sample['energy_range']
-    t_step = 2 * np.pi / en_range
-    lims = config.DC_conductivity['energy_limits']
-    QE_indices = np.where((energies_DOS >= lims[0]) & (energies_DOS <= lims[1]))[0]
-    n_energies = len(QE_indices)
-    energies = energies_DOS[QE_indices]
-    dc_prefactor = config.sample['nr_orbitals'] \
-                   / config.sample['area_unit_cell']
-    
-    # get DC conductivity
-    DC = np.zeros((2, n_energies))
-    for i in range(2):
-        for j in range(n_energies):
-
-            en = energies[j]
-            dosval = DOS[QE_indices[j]]
-            dcval = 0.
-            for k in range(tnr):
-                W = window_DC(k + 1, tnr)
-                cexp = np.exp(-1j * k * t_step * en)
-                add_dcv = W * (cexp * corr_DC[i,j,k]).real
-                dcval += add_dcv
-            DC[i,j] = dc_prefactor * t_step * dosval * dcval
-            
-    # correct for spin
-    if config.generic['correct_spin']:
-        DC = 2. * DC
-    
-    return energies, DC
-=======
-"""analysis.py contains tools to analyze correlation functions.
-
-Functions
-----------
-    window_Hanning
-        Hanning window
-    window_exp
-        Exponential window
-    window_exp_ten
-        Window function given by exponential of 10
-    analyze_corr_DOS
-        Analyze DOS correlation function
-    analyze_corr_LDOS
-        Analyze LDOS correlation function
-    analyze_corr_AC
-        Analyze AC correlation function
-    AC_imag
-        Calculate the imaginary part of the AC conductivity
-    analyze_corr_dyn_pol
-        Analyze dynamical polarization correlation function
-    get_dielectric_function
-        Get dielectric function from dynamical polarization
-    analyze_corr_DC
-        Analyze DC correlation function
-"""
-
-################
-# dependencies
-################
-
-# numerics & math
-import numpy as np
-import numpy.linalg as npla
-from scipy.signal import hilbert
-
-################
-# window functions
-################
-
-
-# Hanning window
-def window_Hanning(i, N):
-    """Hanning window.
-
-    Parameters
-    ----------
-    i : integer
-        summation index
-    N : integer
-        total length of summation
-
-    Returns
-    ----------
-    float
-        Hanning window value
-    """
-
-    return 0.5 * (1 + np.cos(np.pi * i / N))
-
-
-# Exponential window
-def window_exp(i, N):
-    """Exponential window.
-
-    Parameters
-    ----------
-    i : integer
-        summation index
-    N : integer
-        total length of summation
-
-    Returns
-    ----------
-    float
-        exponential window value
-    """
-
-    return np.exp(-2. * (i / N)**2)
-
-
-# Exponential of 10 window
-def window_exp_ten(i, N):
-    """Window function given by exponential of 10.
-
-    Parameters
-    ----------
-    i : integer
-        summation index
-    N : integer
-        total length of summation
-
-    Returns
-    ----------
-    float
-        exponential window value
-    """
-
-    power = -2 * (1. * i / N)**2
-    return 10.**power
-
-
-################
-# correlation function analysis
-################
-
-
-def analyze_corr_DOS(config, corr_DOS, window=window_Hanning):
-    """Function for analyzing the DOS correlation function.
-
-    Parameters
-    ----------
-    config : Config object
-        contains TBPM configuration parameters
-    corr_DOS : list of complex floats
-        DOS correlation function
-    window : function, optional
-        window function for integral; default: window_Hanning
-
-    Returns
-    ----------
-    energies : list of floats
-        energy values
-    DOS : list of floats
-        DOS values corresponding to energies
-    """
-
-    # get useful things
-    tnr = config.generic['nr_time_steps']
-    en_range = config.sample['energy_range']
-    energies = [0.5 * i * en_range / tnr - en_range / 2. \
-                for i in range(tnr * 2)]
-    en_step = 0.5 * en_range / tnr
-
-    # Get negative time correlation
-    corr_negtime = np.zeros(tnr * 2, dtype=complex)
-    corr_negtime[tnr - 1] = 1.
-    corr_negtime[2 * tnr - 1] = window(tnr - 1, tnr) \
-                                * corr_DOS[tnr - 1]
-    for i in range(tnr - 1):
-        corr_negtime[tnr + i] = window(i, tnr) \
-                                * corr_DOS[i]
-        corr_negtime[tnr - i - 2] = window(i, tnr) \
-                                    * np.conjugate(corr_DOS[i])
-
-    # Fourier transform
-    corr_fft = np.fft.ifft(corr_negtime)
-    DOS = np.zeros(tnr * 2)
-    for i in range(tnr):
-        DOS[i + tnr] = np.abs(corr_fft[i])
-    for i in range(tnr, 2 * tnr):
-        DOS[i - tnr] = np.abs(corr_fft[i])
-
-    # Normalise and correct for spin
-    DOS = DOS / (np.sum(DOS) * en_step)
-    if config.generic['correct_spin']:
-        DOS = 2. * DOS
-
-    return energies, DOS
-
-
-def analyze_corr_LDOS(config, corr_LDOS, window=window_Hanning):
-    """Function for analyzing the LDOS correlation function -
-    exactly the same as DOS analysis function.
-
-    Parameters
-    ----------
-    config : Config object
-        contains TBPM configuration parameters
-    corr_LDOS : list of complex floats
-        LDOS correlation function
-    window : function, optional
-        window function for integral; default: window_Hanning
-
-    Returns
-    ----------
-    energies : list of floats
-        energy values
-    LDOS : list of floats
-        LDOS values corresponding to energies
-    """
-    return analyze_corr_DOS(config, corr_LDOS, window)
-
-
-def analyze_corr_AC(config, corr_AC, window=window_exp):
-    """Function for analyzing the AC conductivity correlation function.
-
-    Parameters
-    ----------
-    config : Config object
-        contains TBPM configuration parameters
-    corr_AC : (4,n) list of complex floats
-        AC conductivity correlation function
-    window : function, optional
-        window function for integral; default: window_exp
-
-    Returns
-    ----------
-    omegas : list of floats
-        omega values
-    AC : (4,n) list of floats
-        AC conductivity values corresponding to omegas, for
-        4 directions (xx, xy, yx, yy, respectively)
-    """
-
-    # get useful things
-    tnr = config.generic['nr_time_steps']
-    en_range = config.sample['energy_range']
-    t_step = np.pi / en_range
-    beta = config.generic['beta']
-    omegas = [i * en_range / tnr for i in range(tnr)]
-    ac_prefactor = 4. * config.sample['nr_orbitals'] \
-                        / config.sample['area_unit_cell'] \
-                        / config.sample['extended']
-
-    # get AC conductivity
-    AC = np.zeros((4, tnr))
-    for j in range(4):
-        for i in range(tnr):
-            omega = omegas[i]
-            acv = 0.
-            for k in range(tnr):
-                acv += 2. * window(k + 1, tnr) \
-                       * np.sin(omega * k * t_step) \
-                       * corr_AC[j,k].imag
-            if omega == 0.:
-                acv = 0.
-            else:
-                acv = ac_prefactor * t_step * acv \
-                      * (np.exp(-beta * omega) - 1) / omega
-            AC[j, i] = acv
-
-    # correct for spin
-    if config.generic['correct_spin']:
-        AC = 2. * AC
-
-    return omegas, AC
-
-
-def AC_imag(AC_real):
-    """Get the imaginary part of the AC conductivity
-    from the real part using the Kramers-Kronig relations
-    (the Hilbert transform).
-
-    Parameters
-    ----------
-    AC_real : array of floats
-        Re(sigma)
-
-    Returns
-    ----------
-    array of floats
-        Im(sigma)
-    """
-
-    N = len(AC_real)
-    sigma = np.zeros(2 * N)
-    for i in range(N):
-        sigma[N + i] = AC_real[i]
-        sigma[N - i] = AC_real[i]
-    return np.imag(hilbert(sigma))[N:2 * N]
-
-def analyze_corr_dyn_pol(config, corr_dyn_pol, \
-                         window = window_exp_ten):
-    """Function for analyzing the dynamical polarization correlation function.
-
-    Parameters
-    ----------
-    config : Config object
-        contains TBPM configuration parameters
-    corr_dyn_pol : (n_q_points, n_t_steps) list of floats
-        dynamical polarization correlation function
-    window : function, optional
-        window function for integral; default: window_exp_ten
-
-    Returns
-    ----------
-    q_points : list of floats
-        q-point values
-    omegas : list of floats
-        omega values
-    dyn_pol : (n_q_points, n_omegas) list of complex floats
-        dynamical polarization values corresponding to q-points and omegas
-    """
-
-    # get useful things
-    tnr = config.generic['nr_time_steps']
-    en_range = config.sample['energy_range']
-    t_step = np.pi / en_range
-    beta = config.generic['beta']
-    q_points = config.dyn_pol['q_points']
-    n_q_points = len(q_points)
-    omegas = [i * en_range / tnr for i in range(tnr)]
-    n_omegas = tnr
-    # do we need to divide the prefac by 1.5??
-    dyn_pol_prefactor = -2. * config.sample['nr_orbitals'] \
-                        / config.sample['area_unit_cell'] \
-                        / config.sample['extended']
-
-    # get dynamical polarization
-    dyn_pol = np.zeros((n_q_points, n_omegas), dtype=complex)
-    for i_q in range(n_q_points):
-        for i in range(n_omegas):
-            omega = omegas[i]
-            dpv = 0.0j
-            for k in range(tnr):
-                tau = k * t_step
-                dpv += window(k + 1, tnr) * corr_dyn_pol[i_q, k] \
-                       * np.exp(1j * omega * tau)
-            dyn_pol[i_q, i] = dyn_pol_prefactor * t_step * dpv
-
-    # correct for spin
-    if config.generic['correct_spin']:
-        dyn_pol = 2. * dyn_pol
-
-    return q_points, omegas, dyn_pol
-
-
-def get_dielectric_function(config, dyn_pol):
-    """Function for analyzing the DOS correlation function.
-
-    Parameters
-    ----------
-    sample : Sample object
-        contains sample information
-    config : Config object
-        contains TBPM configuration parameters
-    dyn_pol : (n_q_points, n_t_steps) list of complex floats
-        dynamical polarization values
-
-    Returns
-    ----------
-    epsilon : (n_q_points, n_omegas) list of complex floats
-        dielectric function
-    """
-
-    # get useful things
-    tnr = config.generic['nr_time_steps']
-    en_range = config.sample['energy_range']
-    t_step = np.pi / en_range
-    beta = config.generic['beta']
-    q_points = config.dyn_pol['q_points']
-    n_q_points = len(q_points)
-    omegas = [i * en_range / tnr for i in range(tnr)]
-    n_omegas = tnr
-    epsilon_prefactor = config.dyn_pol['coulomb_constant'] \
-                        / config.dyn_pol['background_dielectric_constant'] \
-                        / config.sample['extended']
-
-    # declare arrays
-    epsilon = np.ones((n_q_points, n_omegas)) \
-              + np.zeros((n_q_points, n_omegas)) * 0j
-    V0 = epsilon_prefactor * np.ones(n_q_points)
-    V = np.zeros(n_q_points)
-
-    # calculate epsilon
-    for i, q_point in enumerate(q_points):
-        k = npla.norm(q_point)
-        if k == 0.0:
-            V[i] = 0.
-        else:
-            V[i] = V0[i] / k
-            epsilon[i, :] -= V[i] * dyn_pol[i, :]
-
-    return q_points, omegas, epsilon
-
-def analyze_corr_DC(config, corr_DOS, corr_DC, \
-                    window_DOS = window_Hanning, window_DC = window_exp):
-    """Function for analyzing the DC correlation function.
-
-    Parameters
-    ----------
-    config : Config object
-        contains TBPM configuration parameters
-    corr_DOS : (n_t_steps) list of floats
-        DOS correlation function
-    corr_DC : (2, n_energies, n_t_steps) list of floats
-        DC conductivity correlation function
-    window_DOS : function, optional
-        window function for DOS integral; default: window_Hanning
-    window_DC : function, optional
-        window function for DC integral; default: window_exp
-
-    Returns
-    ----------
-    energies : list of floats
-        energy values
-    DC : (2, n_energies) list of floats
-        DC conductivity values
-    """
-
-    # get DOS
-    energies_DOS, DOS = analyze_corr_DOS(config, corr_DOS, window_DOS)
-    energies_DOS = np.array(energies_DOS)
-    DOS = np.array(DOS)
-
-    # get useful things
-    tnr = config.generic['nr_time_steps']
-    en_range = config.sample['energy_range']
-    t_step = 2 * np.pi / en_range
-    lims = config.DC_conductivity['energy_limits']
-    QE_indices = np.where((energies_DOS >= lims[0]) &
-                          (energies_DOS <= lims[1]))[0]
-    n_energies = len(QE_indices)
-    energies = energies_DOS[QE_indices]
-    dc_prefactor = config.sample['nr_orbitals'] \
-                   / config.sample['area_unit_cell']
-
-    # get DC conductivity
-    DC = np.zeros((2, n_energies))
-    for i in range(2):
-        for j in range(n_energies):
-
-            en = energies[j]
-            dosval = DOS[QE_indices[j]]
-            dcval = 0.
-            for k in range(tnr):
-                W = window_DC(k + 1, tnr)
-                cexp = np.exp(-1j * k * t_step * en)
-                add_dcv = W * (cexp * corr_DC[i, j, k]).real
-                dcval += add_dcv
-            DC[i, j] = dc_prefactor * t_step * dosval * dcval
-
-    # correct for spin
-    if config.generic['correct_spin']:
-        DC = 2. * DC
-
-    return energies, DC
->>>>>>> 3c492a78
+"""analysis.py contains tools to analyze correlation functions.
+
+Functions
+----------
+    window_Hanning
+        Hanning window
+    window_exp
+        Exponential window
+    window_exp_ten
+        Window function given by exponential of 10
+    analyze_corr_DOS
+        Analyze DOS correlation function
+    analyze_corr_LDOS
+        Analyze LDOS correlation function
+    analyze_corr_AC
+        Analyze AC correlation function
+    AC_imag
+        Calculate the imaginary part of the AC conductivity
+    analyze_corr_dyn_pol
+        Analyze dynamical polarization correlation function
+    get_dielectric_function
+        Get dielectric function from dynamical polarization
+    analyze_corr_DC
+        Analyze DC correlation function
+"""
+
+################
+# dependencies
+################
+
+# numerics & math
+import numpy as np
+import numpy.linalg as npla
+from scipy.signal import hilbert
+
+################
+# window functions
+################
+
+
+# Hanning window
+def window_Hanning(i, N):
+    """Hanning window.
+
+    Parameters
+    ----------
+    i : integer
+        summation index
+    N : integer
+        total length of summation
+
+    Returns
+    ----------
+    float
+        Hanning window value
+    """
+
+    return 0.5 * (1 + np.cos(np.pi * i / N))
+
+
+# Exponential window
+def window_exp(i, N):
+    """Exponential window.
+
+    Parameters
+    ----------
+    i : integer
+        summation index
+    N : integer
+        total length of summation
+
+    Returns
+    ----------
+    float
+        exponential window value
+    """
+
+    return np.exp(-2. * (i / N)**2)
+
+
+# Exponential of 10 window
+def window_exp_ten(i, N):
+    """Window function given by exponential of 10.
+
+    Parameters
+    ----------
+    i : integer
+        summation index
+    N : integer
+        total length of summation
+
+    Returns
+    ----------
+    float
+        exponential window value
+    """
+
+    power = -2 * (1. * i / N)**2
+    return 10.**power
+
+
+################
+# correlation function analysis
+################
+
+
+def analyze_corr_DOS(config, corr_DOS, window=window_Hanning):
+    """Function for analyzing the DOS correlation function.
+
+    Parameters
+    ----------
+    config : Config object
+        contains TBPM configuration parameters
+    corr_DOS : list of complex floats
+        DOS correlation function
+    window : function, optional
+        window function for integral; default: window_Hanning
+
+    Returns
+    ----------
+    energies : list of floats
+        energy values
+    DOS : list of floats
+        DOS values corresponding to energies
+    """
+
+    # get useful things
+    tnr = config.generic['nr_time_steps']
+    en_range = config.sample['energy_range']
+    energies = [0.5 * i * en_range / tnr - en_range / 2. \
+                for i in range(tnr * 2)]
+    en_step = 0.5 * en_range / tnr
+
+    # Get negative time correlation
+    corr_negtime = np.zeros(tnr * 2, dtype=complex)
+    corr_negtime[tnr - 1] = 1.
+    corr_negtime[2 * tnr - 1] = window(tnr - 1, tnr) \
+                                * corr_DOS[tnr - 1]
+    for i in range(tnr - 1):
+        corr_negtime[tnr + i] = window(i, tnr) \
+                                * corr_DOS[i]
+        corr_negtime[tnr - i - 2] = window(i, tnr) \
+                                    * np.conjugate(corr_DOS[i])
+
+    # Fourier transform
+    corr_fft = np.fft.ifft(corr_negtime)
+    DOS = np.zeros(tnr * 2)
+    for i in range(tnr):
+        DOS[i + tnr] = np.abs(corr_fft[i])
+    for i in range(tnr, 2 * tnr):
+        DOS[i - tnr] = np.abs(corr_fft[i])
+
+    # Normalise and correct for spin
+    DOS = DOS / (np.sum(DOS) * en_step)
+    if config.generic['correct_spin']:
+        DOS = 2. * DOS
+
+    return energies, DOS
+
+
+def analyze_corr_LDOS(config, corr_LDOS, window=window_Hanning):
+    """Function for analyzing the LDOS correlation function -
+    exactly the same as DOS analysis function.
+
+    Parameters
+    ----------
+    config : Config object
+        contains TBPM configuration parameters
+    corr_LDOS : list of complex floats
+        LDOS correlation function
+    window : function, optional
+        window function for integral; default: window_Hanning
+
+    Returns
+    ----------
+    energies : list of floats
+        energy values
+    LDOS : list of floats
+        LDOS values corresponding to energies
+    """
+    return analyze_corr_DOS(config, corr_LDOS, window)
+
+
+def analyze_corr_AC(config, corr_AC, window=window_exp):
+    """Function for analyzing the AC conductivity correlation function.
+
+    Parameters
+    ----------
+    config : Config object
+        contains TBPM configuration parameters
+    corr_AC : (4,n) list of complex floats
+        AC conductivity correlation function
+    window : function, optional
+        window function for integral; default: window_exp
+
+    Returns
+    ----------
+    omegas : list of floats
+        omega values
+    AC : (4,n) list of floats
+        AC conductivity values corresponding to omegas, for
+        4 directions (xx, xy, yx, yy, respectively)
+    """
+
+    # get useful things
+    tnr = config.generic['nr_time_steps']
+    en_range = config.sample['energy_range']
+    t_step = np.pi / en_range
+    beta = config.generic['beta']
+    omegas = [i * en_range / tnr for i in range(tnr)]
+    ac_prefactor = 4. * config.sample['nr_orbitals'] \
+                        / config.sample['area_unit_cell'] \
+                        / config.sample['extended']
+
+    # get AC conductivity
+    AC = np.zeros((4, tnr))
+    for j in range(4):
+        for i in range(tnr):
+            omega = omegas[i]
+            acv = 0.
+            for k in range(tnr):
+                acv += 2. * window(k + 1, tnr) \
+                       * np.sin(omega * k * t_step) \
+                       * corr_AC[j,k].imag
+            if omega == 0.:
+                acv = 0.
+            else:
+                acv = ac_prefactor * t_step * acv \
+                      * (np.exp(-beta * omega) - 1) / omega
+            AC[j, i] = acv
+
+    # correct for spin
+    if config.generic['correct_spin']:
+        AC = 2. * AC
+
+    return omegas, AC
+
+
+def AC_imag(AC_real):
+    """Get the imaginary part of the AC conductivity
+    from the real part using the Kramers-Kronig relations
+    (the Hilbert transform).
+
+    Parameters
+    ----------
+    AC_real : array of floats
+        Re(sigma)
+
+    Returns
+    ----------
+    array of floats
+        Im(sigma)
+    """
+
+    N = len(AC_real)
+    sigma = np.zeros(2 * N)
+    for i in range(N):
+        sigma[N + i] = AC_real[i]
+        sigma[N - i] = AC_real[i]
+    return np.imag(hilbert(sigma))[N:2 * N]
+
+def analyze_corr_dyn_pol(config, corr_dyn_pol, \
+                         window = window_exp_ten):
+    """Function for analyzing the dynamical polarization correlation function.
+
+    Parameters
+    ----------
+    config : Config object
+        contains TBPM configuration parameters
+    corr_dyn_pol : (n_q_points, n_t_steps) list of floats
+        dynamical polarization correlation function
+    window : function, optional
+        window function for integral; default: window_exp_ten
+
+    Returns
+    ----------
+    q_points : list of floats
+        q-point values
+    omegas : list of floats
+        omega values
+    dyn_pol : (n_q_points, n_omegas) list of complex floats
+        dynamical polarization values corresponding to q-points and omegas
+    """
+
+    # get useful things
+    tnr = config.generic['nr_time_steps']
+    en_range = config.sample['energy_range']
+    t_step = np.pi / en_range
+    beta = config.generic['beta']
+    q_points = config.dyn_pol['q_points']
+    n_q_points = len(q_points)
+    omegas = [i * en_range / tnr for i in range(tnr)]
+    n_omegas = tnr
+    # do we need to divide the prefac by 1.5??
+    dyn_pol_prefactor = -2. * config.sample['nr_orbitals'] \
+                        / config.sample['area_unit_cell'] \
+                        / config.sample['extended']
+
+    # get dynamical polarization
+    dyn_pol = np.zeros((n_q_points, n_omegas), dtype=complex)
+    for i_q in range(n_q_points):
+        for i in range(n_omegas):
+            omega = omegas[i]
+            dpv = 0.0j
+            for k in range(tnr):
+                tau = k * t_step
+                dpv += window(k + 1, tnr) * corr_dyn_pol[i_q, k] \
+                       * np.exp(1j * omega * tau)
+            dyn_pol[i_q, i] = dyn_pol_prefactor * t_step * dpv
+
+    # correct for spin
+    if config.generic['correct_spin']:
+        dyn_pol = 2. * dyn_pol
+
+    return q_points, omegas, dyn_pol
+
+
+def get_dielectric_function(config, dyn_pol):
+    """Function for analyzing the DOS correlation function.
+
+    Parameters
+    ----------
+    sample : Sample object
+        contains sample information
+    config : Config object
+        contains TBPM configuration parameters
+    dyn_pol : (n_q_points, n_t_steps) list of complex floats
+        dynamical polarization values
+
+    Returns
+    ----------
+    epsilon : (n_q_points, n_omegas) list of complex floats
+        dielectric function
+    """
+
+    # get useful things
+    tnr = config.generic['nr_time_steps']
+    en_range = config.sample['energy_range']
+    t_step = np.pi / en_range
+    beta = config.generic['beta']
+    q_points = config.dyn_pol['q_points']
+    n_q_points = len(q_points)
+    omegas = [i * en_range / tnr for i in range(tnr)]
+    n_omegas = tnr
+    epsilon_prefactor = config.dyn_pol['coulomb_constant'] \
+                        / config.dyn_pol['background_dielectric_constant'] \
+                        / config.sample['extended']
+
+    # declare arrays
+    epsilon = np.ones((n_q_points, n_omegas)) \
+              + np.zeros((n_q_points, n_omegas)) * 0j
+    V0 = epsilon_prefactor * np.ones(n_q_points)
+    V = np.zeros(n_q_points)
+
+    # calculate epsilon
+    for i, q_point in enumerate(q_points):
+        k = npla.norm(q_point)
+        if k == 0.0:
+            V[i] = 0.
+        else:
+            V[i] = V0[i] / k
+            epsilon[i, :] -= V[i] * dyn_pol[i, :]
+
+    return q_points, omegas, epsilon
+
+def analyze_corr_DC(config, corr_DOS, corr_DC, \
+                    window_DOS = window_Hanning, window_DC = window_exp):
+    """Function for analyzing the DC correlation function.
+
+    Parameters
+    ----------
+    config : Config object
+        contains TBPM configuration parameters
+    corr_DOS : (n_t_steps) list of floats
+        DOS correlation function
+    corr_DC : (2, n_energies, n_t_steps) list of floats
+        DC conductivity correlation function
+    window_DOS : function, optional
+        window function for DOS integral; default: window_Hanning
+    window_DC : function, optional
+        window function for DC integral; default: window_exp
+
+    Returns
+    ----------
+    energies : list of floats
+        energy values
+    DC : (2, n_energies) list of floats
+        DC conductivity values
+    """
+
+    # get DOS
+    energies_DOS, DOS = analyze_corr_DOS(config, corr_DOS, window_DOS)
+    energies_DOS = np.array(energies_DOS)
+    DOS = np.array(DOS)
+
+    # get useful things
+    tnr = config.generic['nr_time_steps']
+    en_range = config.sample['energy_range']
+    t_step = 2 * np.pi / en_range
+    lims = config.DC_conductivity['energy_limits']
+    QE_indices = np.where((energies_DOS >= lims[0]) &
+                          (energies_DOS <= lims[1]))[0]
+    n_energies = len(QE_indices)
+    energies = energies_DOS[QE_indices]
+    dc_prefactor = config.sample['nr_orbitals'] \
+                   / config.sample['area_unit_cell']
+
+    # get DC conductivity
+    DC = np.zeros((2, n_energies))
+    for i in range(2):
+        for j in range(n_energies):
+
+            en = energies[j]
+            dosval = DOS[QE_indices[j]]
+            dcval = 0.
+            for k in range(tnr):
+                W = window_DC(k + 1, tnr)
+                cexp = np.exp(-1j * k * t_step * en)
+                add_dcv = W * (cexp * corr_DC[i, j, k]).real
+                dcval += add_dcv
+            DC[i, j] = dc_prefactor * t_step * dosval * dcval
+
+    # correct for spin
+    if config.generic['correct_spin']:
+        DC = 2. * DC
+
+    return energies, DC