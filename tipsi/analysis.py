"""analysis.py contains tools to analyze correlation functions.

Functions
----------
    window_Hanning
        Hanning window
    window_exp
        Exponential window
    window_exp_ten
        Window function given by exponential of 10
    analyze_corr_DOS
        Analyze DOS correlation function
    analyze_corr_LDOS
        Analyze LDOS correlation function
    analyze_corr_AC
        Analyze AC correlation function
    AC_imag
        Calculate the imaginary part of the AC conductivity
    analyze_corr_dyn_pol
        Analyze dynamical polarization correlation function
    get_dielectric_function
        Get dielectric function from dynamical polarization
    analyze_corr_DC
        Analyze DC correlation function
"""

################
# dependencies
################

# numerics & math
import numpy as np
import numpy.linalg as npla
from scipy.signal import hilbert

################
# window functions
################


# no window
def window_default(i, N):
    return 1.


# Hanning window
def window_Hanning(i, N):
    """Hanning window.

    Parameters
    ----------
    i : integer
        summation index
    N : integer
        total length of summation

    Returns
    ----------
    float
        Hanning window value
    """

    return 0.5 * (1 + np.cos(np.pi * i / N))


# Exponential window
def window_exp(i, N):
    """Exponential window.

    Parameters
    ----------
    i : integer
        summation index
    N : integer
        total length of summation

    Returns
    ----------
    float
        exponential window value
    """

    return np.exp(-2. * (i / N)**2)


# Exponential of 10 window
def window_exp_ten(i, N):
    """Window function given by exponential of 10.

    Parameters
    ----------
    i : integer
        summation index
    N : integer
        total length of summation

    Returns
    ----------
    float
        exponential window value
    """

    power = -2 * (1. * i / N)**2
    return 10.**power


################
# correlation function analysis
################


def analyze_corr_DOS(config, corr_DOS, window=window_Hanning):
    """Function for analyzing the DOS correlation function.

    Parameters
    ----------
    config : Config object
        contains TBPM configuration parameters
    corr_DOS : list of complex floats
        DOS correlation function
    window : function, optional
        window function for integral; default: window_Hanning

    Returns
    ----------
    energies : list of floats
        energy values
    DOS : list of floats
        DOS values corresponding to energies
    """

    # get useful things
    tnr = config.generic['nr_time_steps']
    en_range = config.sample['energy_range']
    energies = [0.5 * i * en_range / tnr - en_range / 2.
                for i in range(tnr * 2)]
    en_step = 0.5 * en_range / tnr

    # Get negative time correlation
    corr_negtime = np.zeros(tnr * 2, dtype=complex)
    corr_negtime[tnr - 1] = 1.
    corr_negtime[2 * tnr - 1] = window(tnr - 1, tnr) \
        * corr_DOS[tnr - 1]
    for i in range(tnr - 1):
        corr_negtime[tnr + i] = window(i, tnr) \
            * corr_DOS[i]
        corr_negtime[tnr - i - 2] = window(i, tnr) \
            * np.conjugate(corr_DOS[i])

    # Fourier transform
    corr_fft = np.fft.ifft(corr_negtime)
    DOS = np.zeros(tnr * 2)
    for i in range(tnr):
        DOS[i + tnr] = np.abs(corr_fft[i])
    for i in range(tnr, 2 * tnr):
        DOS[i - tnr] = np.abs(corr_fft[i])

    # Normalise and correct for spin
    DOS = DOS / (np.sum(DOS) * en_step)
    if config.generic['correct_spin']:
        DOS = 2. * DOS

    return energies, DOS


def analyze_corr_LDOS(config, corr_LDOS, window=window_Hanning):
    """Function for analyzing the LDOS correlation function -
    exactly the same as DOS analysis function.

    Parameters
    ----------
    config : Config object
        contains TBPM configuration parameters
    corr_LDOS : list of complex floats
        LDOS correlation function
    window : function, optional
        window function for integral; default: window_Hanning

    Returns
    ----------
    energies : list of floats
        energy values
    LDOS : list of floats
        LDOS values corresponding to energies
    """
    return analyze_corr_DOS(config, corr_LDOS, window)


def analyze_corr_AC(config, corr_AC, window=window_exp):
    """Function for analyzing the AC conductivity correlation function.

    Parameters
    ----------
    config : Config object
        contains TBPM configuration parameters
    corr_AC : (4,n) list of complex floats
        AC conductivity correlation function
    window : function, optional
        window function for integral; default: window_exp

    Returns
    ----------
    omegas : list of floats
        omega values
    AC : (4,n) list of floats
        AC conductivity values corresponding to omegas, for
        4 directions (xx, xy, yx, yy, respectively)
    """

    # get useful things
    tnr = config.generic['nr_time_steps']
    en_range = config.sample['energy_range']
    t_step = np.pi / en_range
    beta = config.generic['beta']
    omegas = [i * en_range / tnr for i in range(tnr)]
    ac_prefactor = 4. * config.sample['nr_orbitals'] \
        / config.sample['area_unit_cell'] \
        / config.sample['extended']

    # get AC conductivity
    AC = np.zeros((4, tnr))
    for j in range(4):
        for i in range(tnr):
            omega = omegas[i]
            acv = 0.
            for k in range(tnr):
                acv += 2. * window(k + 1, tnr) \
                    * np.sin(omega * k * t_step) \
                    * corr_AC[j, k].imag
            if omega == 0.:
                acv = 0.
            else:
                acv = ac_prefactor * t_step * acv \
                    * (np.exp(-beta * omega) - 1) / omega
            AC[j, i] = acv

    # correct for spin
    if config.generic['correct_spin']:
        AC = 2. * AC

    return omegas, AC


def AC_imag(AC_real):
    """Get the imaginary part of the AC conductivity
    from the real part using the Kramers-Kronig relations
    (the Hilbert transform).

    Parameters
    ----------
    AC_real : array of floats
        Re(sigma)

    Returns
    ----------
    array of floats
        Im(sigma)
    """

    N = len(AC_real)
    sigma = np.zeros(2 * N)
    for i in range(N):
        sigma[N + i] = AC_real[i]
        sigma[N - i] = AC_real[i]
    return np.imag(hilbert(sigma))[N:2 * N]


def analyze_corr_dyn_pol(config, corr_dyn_pol,
                         window=window_exp_ten):
    """Function for analyzing the dynamical polarization correlation function.

    Parameters
    ----------
    config : Config object
        contains TBPM configuration parameters
    corr_dyn_pol : (n_q_points, n_t_steps) list of floats
        dynamical polarization correlation function
    window : function, optional
        window function for integral; default: window_exp_ten

    Returns
    ----------
    q_points : list of floats
        q-point values
    omegas : list of floats
        omega values
    dyn_pol : (n_q_points, n_omegas) list of complex floats
        dynamical polarization values corresponding to q-points and omegas
    """

    # get useful things
    tnr = config.generic['nr_time_steps']
    en_range = config.sample['energy_range']
    t_step = np.pi / en_range
    beta = config.generic['beta']
    q_points = config.dyn_pol['q_points']
    n_q_points = len(q_points)
    omegas = [i * en_range / tnr for i in range(tnr)]
    n_omegas = tnr
    # do we need to divide the prefac by 1.5??
    dyn_pol_prefactor = -2. * config.sample['nr_orbitals'] \
        / config.sample['area_unit_cell'] \
        / config.sample['extended']

    # get dynamical polarization
    dyn_pol = np.zeros((n_q_points, n_omegas), dtype=complex)
    for i_q in range(n_q_points):
        for i in range(n_omegas):
            omega = omegas[i]
            dpv = 0.0j
            for k in range(tnr):
                tau = k * t_step
                dpv += window(k + 1, tnr) * corr_dyn_pol[i_q, k] \
                    * np.exp(1j * omega * tau)
            dyn_pol[i_q, i] = -dyn_pol_prefactor * t_step * dpv

    # correct for spin
    if config.generic['correct_spin']:
        dyn_pol = 2. * dyn_pol

    return q_points, omegas, dyn_pol


def get_dielectric_function(config, dyn_pol):
    """Function for analyzing the DOS correlation function.

    Parameters
    ----------
    sample : Sample object
        contains sample information
    config : Config object
        contains TBPM configuration parameters
    dyn_pol : (n_q_points, n_t_steps) list of complex floats
        dynamical polarization values

    Returns
    ----------
    epsilon : (n_q_points, n_omegas) list of complex floats
        dielectric function
    """

    # get useful things
    tnr = config.generic['nr_time_steps']
    en_range = config.sample['energy_range']
    t_step = np.pi / en_range
    beta = config.generic['beta']
    q_points = config.dyn_pol['q_points']
    n_q_points = len(q_points)
    omegas = [i * en_range / tnr for i in range(tnr)]
    n_omegas = tnr
    epsilon_prefactor = config.dyn_pol['coulomb_constant'] \
        / config.dyn_pol['background_dielectric_constant'] \
        / config.sample['extended']

    # declare arrays
    epsilon = np.ones((n_q_points, n_omegas)) \
        + np.zeros((n_q_points, n_omegas)) * 0j
    V0 = epsilon_prefactor * np.ones(n_q_points)
    V = np.zeros(n_q_points)

    # calculate epsilon
    for i, q_point in enumerate(q_points):
        k = npla.norm(q_point)
        if k == 0.0:
            V[i] = 0.
        else:
            V[i] = V0[i] / k
            epsilon[i, :] -= V[i] * dyn_pol[i, :]

    return q_points, omegas, epsilon


def analyze_corr_DC(config, corr_DOS, corr_DC,
                    window_DOS=window_Hanning, window_DC=window_exp):
    """Function for analyzing the DC correlation function.

    Parameters
    ----------
    config : Config object
        contains TBPM configuration parameters
    corr_DOS : (n_t_steps) list of floats
        DOS correlation function
    corr_DC : (2, n_energies, n_t_steps) list of floats
        DC conductivity correlation function
    window_DOS : function, optional
        window function for DOS integral; default: window_Hanning
    window_DC : function, optional
        window function for DC integral; default: window_exp

    Returns
    ----------
    energies : list of floats
        energy values
    DC : (2, n_energies) list of floats
        DC conductivity values
    """

    # get DOS
    energies_DOS, DOS = analyze_corr_DOS(config, corr_DOS, window_DOS)
    energies_DOS = np.array(energies_DOS)
    DOS = np.array(DOS)

    # get useful things
    tnr = config.generic['nr_time_steps']
    en_range = config.sample['energy_range']
    t_step = 2 * np.pi / en_range
    lims = config.DC_conductivity['energy_limits']
    QE_indices = np.where(
        (energies_DOS >= lims[0]) & (energies_DOS <= lims[1]))[0]
    n_energies = len(QE_indices)
    energies = energies_DOS[QE_indices]
    dc_prefactor = config.sample['nr_orbitals'] \
<<<<<<< HEAD
                   / config.sample['area_unit_cell'] \
                   / (2 * np.pi)
=======
        / config.sample['area_unit_cell']
>>>>>>> 55a996fa

    # get DC conductivity
    DC = np.zeros((2, n_energies))
    for i in range(2):
        for j in range(n_energies):

            en = energies[j]
            dosval = DOS[QE_indices[j]]
            dcval = 0.
            for k in range(tnr):
                W = window_DC(k + 1, tnr)
                cexp = np.exp(-1j * k * t_step * en)
                add_dcv = W * (cexp * corr_DC[i, j, k]).real
                dcval += add_dcv
<<<<<<< HEAD
            DC[i, j] = dc_prefactor * t_step * dosval * dcval
=======
                DC_int[i, j, k] = dc_prefactor * t_step * dosval * dcval
            DC[i, j] = np.amax(DC_int[i, j, :])
>>>>>>> 55a996fa

    # correct for spin
    if config.generic['correct_spin']:
        DC = 2. * DC

    return energies, DC


def get_ldos_haydock(sample, config):
    """Get local density of states using Haydock recursion method

    Parameters
    ----------
    sample : Sample object
        Sample information
    config : Config object
        Parameters, LDOS['site_indices'], LDOS['delta'],
        sample['energy_range'], LDOS['recursion_depth'],
        generic['nr_time_steps'], output['corr_LDOS'] are used

    Returns
    ----------
    energies : list of floats
        energy list with rank (2*nr_time_steps+1)
    LDOS : list of complex floats
        LDOS value to corresponding energies_DOS
    """

    from .fortran import f2py as fortran_f2py

    # get wf_weights:
    if not config.LDOS['wf_weights']:
        N = len(config.LDOS['site_indices'])
        wf_weights = [1 for i in range(N)]
    else:
        wf_weights = config.LDOS['wf_weights']

    energies, LDOS = fortran_f2py.ldos_haydock(
        config.LDOS['site_indices'], wf_weights, config.LDOS['delta'],
        config.sample['energy_range'], sample.indptr, sample.indices,
        sample.hop, sample.rescale, config.generic['seed'],
        config.LDOS['recursion_depth'], config.generic['nr_time_steps'],
        config.generic['nr_random_samples'], config.output['corr_LDOS'])
    return energies, LDOS


def get_dckb(config, mu_Hall):
    """Get Hall conductivity

    Parameters
    ----------
    sample: fortran_sample object
        sample information
    config : tbpm_config object
        config parameters

    Returns
    ----------
    energies : list of floats
        energy list with rank (2*nr_time_steps+1)
    mu_mn:
    conductivity:

    """

    print(" -- Getting DC with Kubo-Bastin")

    from .fortran import f2py as fortran_f2py

    conductivity = fortran_f2py.cond_from_trace(
        mu_Hall, config.dckb['energies'], config.sample['H_rescale'],
        config.generic['beta'], config.dckb['ne_integral'],
        config.generic['Fermi_cheb_precision'], config.dckb_prefactor())
    print('finish cond_from_trace')

    return config.dckb['energies'], conductivity<|MERGE_RESOLUTION|>--- conflicted
+++ resolved
@@ -410,12 +410,7 @@
     n_energies = len(QE_indices)
     energies = energies_DOS[QE_indices]
     dc_prefactor = config.sample['nr_orbitals'] \
-<<<<<<< HEAD
-                   / config.sample['area_unit_cell'] \
-                   / (2 * np.pi)
-=======
         / config.sample['area_unit_cell']
->>>>>>> 55a996fa
 
     # get DC conductivity
     DC = np.zeros((2, n_energies))
@@ -430,12 +425,7 @@
                 cexp = np.exp(-1j * k * t_step * en)
                 add_dcv = W * (cexp * corr_DC[i, j, k]).real
                 dcval += add_dcv
-<<<<<<< HEAD
             DC[i, j] = dc_prefactor * t_step * dosval * dcval
-=======
-                DC_int[i, j, k] = dc_prefactor * t_step * dosval * dcval
-            DC[i, j] = np.amax(DC_int[i, j, :])
->>>>>>> 55a996fa
 
     # correct for spin
     if config.generic['correct_spin']:
