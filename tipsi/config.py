<<<<<<< HEAD
"""config.py contains the class Config, which keeps track of
parameters for the TBPM calculation.

Functions
----------
    create_dir
        Creates directory.

Classes
----------
    Config
        Contains TBPM parameters.
"""

################
# dependencies
################

# numerics & math
import numpy as np
import pickle

# input & output
try:
    import h5py       
except ImportError:
    print("h5py functions not available.")
import time
import os

def create_dir(dir):
    """Function that creates a directory.
    
    Parameters
    ----------
    dir : string
        Name of directory; if False, no directory is created.
        
    Returns
    ----------
    td : string
        Path to directory.
    """
    
    if dir:
        td = dir
        try:
            if not os.path.isdir(dir):
                os.mkdir(dir)
            if td[-1] is not '/':
                td += '/'
        except:
            print( 'Cannot create output dir')
            td = ''
    else:
        td = ''
    return td

################
# Config class
################

class Config():
    """Class for TBPM parameters.
    
    Attributes
    ----------
    sample['area_unit_cell'] : float
        Area of the unit cell.
    sample['energy_range'] : float
        Energy range in eV, centered at 0.
    sample['extended'] : integer
        Number of times the unit cell has been extended.
    sample['nr_orbitals'] : integer
        Degrees of freedom per unit cell.
    sample['volume_unit_cell'] : float
        Volume of the unit cell.
    generic['Bessel_max'] : int
        Maximum number of Bessel functions. Default value: 100
    generic['Bessel_precision'] : float
        Bessel function precision cut-off. Default value: 1.0e-13
    generic['beta'] : float
        Value for 1/kT. Default value: 11604.505/300 (room temperature, using eV)
    generic['correct_spin'] : bool
        If True, results are corrected for spin. Default value: False.
    generic['Fermi_cheb_precision'] : float
        Precision cut-off of Fermi-Dirac distribution. 
        Default value: 1.0e-10
    generic['mu'] : float
        Chemical potential. Default value: 0.
    generic['nr_Fermi_fft_steps'] : int
        Maximum number of Fermi-Dirac distribution FFT steps, 
        must be power of two. Default value: 2**15
    generic['nr_ran_samples'] : int
        Number of random initial wave functions. Default value: 1
    generic['nr_time_steps'] : int
        Number of time steps. Default value: 1024
    generic['seed'] : int
        Seed for random wavefunction generation. Default value: 1337.
    LDOS['site_indices'] : int
        Site indices for LDOS calculation.
    LDOS['wf_weights'] : int
        Wave function weights for LDOS calculation. Default: equal weights for all sites.
    dyn_pol['background_dielectric_constant'] : float
        Background dielectric constant. Default value: 23.6.
    dyn_pol['coulomb_constant'] : float
        Coulomb constant. Default value: 1.0
    dyn_pol['q_points'] : (n_q_points, 3) list of floats
        List of q-points. Default value: [[0.1, 0., 0.]].
    DC_conductivity['energy_limits'] : 2-tuple of floats
        Minimum and maximum of energy window for dc conductivity. 
        Default value: [-0.5, 0.5].
    quasi_eigenstates['energies'] : list of floats
        List of energies of quasi-eigenstates. Default value: [-0.1, 0., 0.1].
    output['timestamp'] : int
        Timestamp generated at __init__ call to make output 
        files unique.
    output['corr_AC'] : string
        AC conductivity correlation output file. 
        Default value: "sim_data/" + timestamp + "corr_AC.dat".
    output['corr_DC'] : string
        DC conductivity correlation output file. 
        Default value: "sim_data/" + timestamp + "corr_DC.dat".
    output['corr_DOS'] : string
        DOS correlation output file. 
        Default value: "sim_data/" + timestamp + "corr_DOS.dat".
    output['corr_LDOS'] : string
        LDOS correlation output file. 
        Default value: "sim_data/" + timestamp + "corr_LDOS.dat".
    output['corr_dyn_pol'] : string
        AC conductivity correlation output file. 
        Default value: "sim_data/" + timestamp + "corr_dyn_pol.dat".
    output['directory'] : string
        Output directory. Default value: "sim_data".
    """

    # initialize
    def __init__(self, sample = False, read_from_file = False):
        """Initialize.
        
        Parameters
        ----------
        sample : Sample object
            Sample object of which to take sample parameters.
        read_from_file : bool
            set to True if you are reading a config object from file
        """
        
        # declare dicts
        self.sample = {}
        self.generic = {}
        self.LDOS = {}
        self.dyn_pol = {}
        self.DC_conductivity = {}
        self.quasi_eigenstates = {}
        self.output = {}
        
        # sample parameters
        if sample:
            self.sample['nr_orbitals'] = len(sample.lattice.orbital_coords)
            self.sample['energy_range'] = sample.energy_range()
            self.sample['area_unit_cell'] = sample.lattice.area_unit_cell()
            self.sample['volume_unit_cell'] = sample.lattice.volume_unit_cell()
            self.sample['extended'] = sample.lattice.extended
                   
        # generic standard values
        self.generic['Bessel_max'] = 100
        self.generic['Bessel_precision'] = 1.0e-13
        self.generic['correct_spin'] = False
        self.generic['nr_time_steps'] = 1024
        self.generic['nr_random_samples'] = 1
        self.generic['beta'] = 11604.505/300
        self.generic['mu'] = 0.
        self.generic['nr_Fermi_fft_steps'] = 2**15
        self.generic['Fermi_cheb_precision'] = 1.0e-10
        self.generic['seed'] = 1337
        
        # LDOS
        self.LDOS['site_indices'] = 0
        self.LDOS['wf_weights'] = False
        
        # DC conductivity
        self.DC_conductivity['energy_limits'] = (-0.5, 0.5)
        
        # quasi-eigenstates
        self.quasi_eigenstates['energies'] = [-0.1, 0., 0.1]
        
        # dynamical polarization
        self.dyn_pol['q_points'] = [[1., 0., 0.]]
        self.dyn_pol['coulomb_constant'] = 1.0
        self.dyn_pol['background_dielectric_constant'] = 2 * np.pi * 3.7557757
        
        # output settings
        if not read_from_file:
            self.output['timestamp'] = str(int(time.time()))
            self.set_output()
    
    def set_output(self, directory = 'sim_data', prefix = False):
        """Function to set data output options.
        
        This function will set self.output['directory'] and correlation 
        file names for automised data output.
        
        Parameters
        ----------
        directory : string, optional
            output directory, set to False if you don't want to specify
            an output directory
        prefix : string, optional
            prefix for filenames, set to False for standard (timestamp) prefix
        """
        
        if prefix == False:
            prefix = self.output['timestamp']
        if prefix != "":
            print("Output prefix: " + prefix)
        
        td = create_dir(directory)
        self.output['directory'] = td
        self.output['corr_DOS'] = td + prefix + 'corr_DOS' + '.dat'
        self.output['corr_LDOS'] = td + prefix + 'corr_LDOS' + '.dat'
        self.output['corr_AC'] = td + prefix + 'corr_AC' + '.dat'
        self.output['corr_dyn_pol'] = td + prefix + 'corr_dyn_pol' + '.dat'
        self.output['corr_DC'] = td + prefix + 'corr_DC' + '.dat'
    
    def save(self, filename = "config.pkl", directory = 'sim_data', prefix = False):
        """Function to save config parameters to a .pkl file.
        
        Parameters
        ----------
        filename : string, optional
            file name
        directory : string, optional
            output directory, set to False if you don't want to specify
            an output directory
        prefix : string, optional
            prefix for filenames, , set to False for standard (timestamp) prefix
        """
        
        if prefix == False:
            prefix = self.output['timestamp']
        td = create_dir(directory)
        with open(td + prefix + filename, 'wb') as f:
            pickle.dump(self, f, pickle.HIGHEST_PROTOCOL)
=======
"""config.py contains the class Config, which keeps track of
parameters for the TBPM calculation.

Functions
----------
    create_dir
        Creates directory.

Classes
----------
    Config
        Contains TBPM parameters.
"""

################
# dependencies
################

# numerics & math
import numpy as np
import pickle

# input & output
try:
    import h5py
except ImportError:
    print("h5py functions not available.")
import time
import os


def create_dir(dir):
    """Function that creates a directory.

    Parameters
    ----------
    dir : string
        Name of directory; if False, no directory is created.

    Returns
    ----------
    td : string
        Path to directory.
    """

    if dir:
        td = dir
        try:
            if not os.path.isdir(dir):
                os.mkdir(dir)
            if td[-1] is not '/':
                td += '/'
        except:
            print('Cannot create output dir')
            td = ''
    else:
        td = ''
    return td


################
# Config class
################


class Config():
    """Class for TBPM parameters.

    Attributes
    ----------
    sample['area_unit_cell'] : float
        Area of the unit cell.
    sample['energy_range'] : float
        Energy range in eV, centered at 0.
    sample['extended'] : integer
        Number of times the unit cell has been extended.
    sample['nr_orbitals'] : integer
        Degrees of freedom per unit cell.
    sample['volume_unit_cell'] : float
        Volume of the unit cell.
    generic['Bessel_max'] : int
        Maximum number of Bessel functions. Default value: 100
    generic['Bessel_precision'] : float
        Bessel function precision cut-off. Default value: 1.0e-13
    generic['beta'] : float
        Value for 1/kT. Default value: 11604.505/300 (room temperature, using eV)
    generic['correct_spin'] : bool
        If True, results are corrected for spin. Default value: False.
    generic['Fermi_cheb_precision'] : float
        Precision cut-off of Fermi-Dirac distribution.
        Default value: 1.0e-10
    generic['mu'] : float
        Chemical potential. Default value: 0.
    generic['nr_Fermi_fft_steps'] : int
        Maximum number of Fermi-Dirac distribution FFT steps,
        must be power of two. Default value: 2**15
    generic['nr_ran_samples'] : int
        Number of random initial wave functions. Default value: 1
    generic['nr_time_steps'] : int
        Number of time steps. Default value: 1024
    generic['seed'] : int
        Seed for random wavefunction generation. Default value: 1337.
    LDOS['site_indices'] : int
        Site indices for LDOS calculation.
    LDOS['wf_weights'] : int
        Wave function weights for LDOS calculation.
        Default: equal weights for all sites.
    LDOS['delta'] : float
        Parameter of infinitesimal. Default value: 0.1.
    LDOS['recursion_depth'] : int
        Recursion depth of Haydock method. Default value: 10000
    dyn_pol['background_dielectric_constant'] : float
        Background dielectric constant. Default value: 23.6.
    dyn_pol['coulomb_constant'] : float
        Coulomb constant. Default value: 1.0
    dyn_pol['q_points'] : (n_q_points, 3) list of floats
        List of q-points. Default value: [[0.1, 0., 0.]].
    DC_conductivity['energy_limits'] : 2-tuple of floats
        Minimum and maximum of energy window for dc conductivity.
        Default value: [-0.5, 0.5].
    quasi_eigenstates['energies'] : list of floats
        List of energies of quasi-eigenstates. Default value: [-0.1, 0., 0.1].
    output['timestamp'] : int
        Timestamp generated at __init__ call to make output
        files unique.
    output['corr_AC'] : string
        AC conductivity correlation output file.
        Default value: "sim_data/" + timestamp + "corr_AC.dat".
    output['corr_DC'] : string
        DC conductivity correlation output file.
        Default value: "sim_data/" + timestamp + "corr_DC.dat".
    output['corr_DOS'] : string
        DOS correlation output file.
        Default value: "sim_data/" + timestamp + "corr_DOS.dat".
    output['corr_LDOS'] : string
        LDOS correlation output file.
        Default value: "sim_data/" + timestamp + "corr_LDOS.dat".
    output['corr_dyn_pol'] : string
        AC conductivity correlation output file.
        Default value: "sim_data/" + timestamp + "corr_dyn_pol.dat".
    output['directory'] : string
        Output directory. Default value: "sim_data".
    """

    # initialize
    def __init__(self, sample=False, read_from_file=False):
        """Initialize.

        Parameters
        ----------
        sample : Sample object
            Sample object of which to take sample parameters.
        read_from_file : bool
            set to True if you are reading a config object from file
        """

        # declare dicts
        self.sample = {}
        self.generic = {}
        self.LDOS = {}
        self.dyn_pol = {}
        self.DC_conductivity = {}
        self.quasi_eigenstates = {}
        self.output = {}

        # sample parameters
        if sample:
            self.sample['nr_orbitals'] = len(sample.lattice.orbital_coords)
            self.sample['energy_range'] = sample.energy_range()
            self.sample['area_unit_cell'] = sample.lattice.area_unit_cell()
            self.sample['volume_unit_cell'] = sample.lattice.volume_unit_cell()
            self.sample['extended'] = sample.lattice.extended

        # generic standard values
        self.generic['Bessel_max'] = 100
        self.generic['Bessel_precision'] = 1.0e-13
        self.generic['correct_spin'] = False
        self.generic['nr_time_steps'] = 1024
        self.generic['nr_random_samples'] = 1
        self.generic['beta'] = 11604.505 / 300
        self.generic['mu'] = 0.
        self.generic['nr_Fermi_fft_steps'] = 2**15
        self.generic['Fermi_cheb_precision'] = 1.0e-10
        self.generic['seed'] = 1337

        # LDOS
        self.LDOS['site_indices'] = 0
        self.LDOS['wf_weights'] = False
        self.LDOS['delta'] = 0.1
        self.LDOS['recursion_depth'] = 10000

        # DC conductivity
        self.DC_conductivity['energy_limits'] = (-0.5, 0.5)

        # quasi-eigenstates
        self.quasi_eigenstates['energies'] = [-0.1, 0., 0.1]

        # dynamical polarization
        self.dyn_pol['q_points'] = [[1., 0., 0.]]
        self.dyn_pol['coulomb_constant'] = 1.0
        self.dyn_pol['background_dielectric_constant'] = 2 * np.pi * 3.7557757

        # output settings
        if not read_from_file:
            self.output['timestamp'] = str(int(time.time()))
            self.set_output()

    def set_output(self, directory='sim_data', prefix=False):
        """Function to set data output options.

        This function will set self.output['directory'] and correlation
        file names for automised data output.

        Parameters
        ----------
        directory : string, optional
            output directory, set to False if you don't want to specify
            an output directory
        prefix : string, optional
            prefix for filenames, set to False for standard (timestamp) prefix
        """

        if prefix == False:
            prefix = self.output['timestamp']
        if prefix != "":
            print("Output prefix: " + prefix)

        td = create_dir(directory)
        self.output['directory'] = td
        self.output['corr_DOS'] = td + prefix + 'corr_DOS' + '.dat'
        self.output['corr_LDOS'] = td + prefix + 'corr_LDOS' + '.dat'
        self.output['corr_AC'] = td + prefix + 'corr_AC' + '.dat'
        self.output['corr_dyn_pol'] = td + prefix + 'corr_dyn_pol' + '.dat'
        self.output['corr_DC'] = td + prefix + 'corr_DC' + '.dat'

    def save(self, filename="config.pkl", directory='sim_data', prefix=False):
        """Function to save config parameters to a .pkl file.

        Parameters
        ----------
        filename : string, optional
            file name
        directory : string, optional
            output directory, set to False if you don't want to specify
            an output directory
        prefix : string, optional
            prefix for filenames, , set to False for standard (timestamp) prefix
        """

        if prefix == False:
            prefix = self.output['timestamp']
        td = create_dir(directory)
        with open(td + prefix + filename, 'wb') as f:
            pickle.dump(self, f, pickle.HIGHEST_PROTOCOL)
>>>>>>> 3c492a78
<|MERGE_RESOLUTION|>--- conflicted
+++ resolved
@@ -1,501 +1,254 @@
-<<<<<<< HEAD
-"""config.py contains the class Config, which keeps track of
-parameters for the TBPM calculation.
-
-Functions
-----------
-    create_dir
-        Creates directory.
-
-Classes
-----------
-    Config
-        Contains TBPM parameters.
-"""
-
-################
-# dependencies
-################
-
-# numerics & math
-import numpy as np
-import pickle
-
-# input & output
-try:
-    import h5py       
-except ImportError:
-    print("h5py functions not available.")
-import time
-import os
-
-def create_dir(dir):
-    """Function that creates a directory.
-    
-    Parameters
-    ----------
-    dir : string
-        Name of directory; if False, no directory is created.
-        
-    Returns
-    ----------
-    td : string
-        Path to directory.
-    """
-    
-    if dir:
-        td = dir
-        try:
-            if not os.path.isdir(dir):
-                os.mkdir(dir)
-            if td[-1] is not '/':
-                td += '/'
-        except:
-            print( 'Cannot create output dir')
-            td = ''
-    else:
-        td = ''
-    return td
-
-################
-# Config class
-################
-
-class Config():
-    """Class for TBPM parameters.
-    
-    Attributes
-    ----------
-    sample['area_unit_cell'] : float
-        Area of the unit cell.
-    sample['energy_range'] : float
-        Energy range in eV, centered at 0.
-    sample['extended'] : integer
-        Number of times the unit cell has been extended.
-    sample['nr_orbitals'] : integer
-        Degrees of freedom per unit cell.
-    sample['volume_unit_cell'] : float
-        Volume of the unit cell.
-    generic['Bessel_max'] : int
-        Maximum number of Bessel functions. Default value: 100
-    generic['Bessel_precision'] : float
-        Bessel function precision cut-off. Default value: 1.0e-13
-    generic['beta'] : float
-        Value for 1/kT. Default value: 11604.505/300 (room temperature, using eV)
-    generic['correct_spin'] : bool
-        If True, results are corrected for spin. Default value: False.
-    generic['Fermi_cheb_precision'] : float
-        Precision cut-off of Fermi-Dirac distribution. 
-        Default value: 1.0e-10
-    generic['mu'] : float
-        Chemical potential. Default value: 0.
-    generic['nr_Fermi_fft_steps'] : int
-        Maximum number of Fermi-Dirac distribution FFT steps, 
-        must be power of two. Default value: 2**15
-    generic['nr_ran_samples'] : int
-        Number of random initial wave functions. Default value: 1
-    generic['nr_time_steps'] : int
-        Number of time steps. Default value: 1024
-    generic['seed'] : int
-        Seed for random wavefunction generation. Default value: 1337.
-    LDOS['site_indices'] : int
-        Site indices for LDOS calculation.
-    LDOS['wf_weights'] : int
-        Wave function weights for LDOS calculation. Default: equal weights for all sites.
-    dyn_pol['background_dielectric_constant'] : float
-        Background dielectric constant. Default value: 23.6.
-    dyn_pol['coulomb_constant'] : float
-        Coulomb constant. Default value: 1.0
-    dyn_pol['q_points'] : (n_q_points, 3) list of floats
-        List of q-points. Default value: [[0.1, 0., 0.]].
-    DC_conductivity['energy_limits'] : 2-tuple of floats
-        Minimum and maximum of energy window for dc conductivity. 
-        Default value: [-0.5, 0.5].
-    quasi_eigenstates['energies'] : list of floats
-        List of energies of quasi-eigenstates. Default value: [-0.1, 0., 0.1].
-    output['timestamp'] : int
-        Timestamp generated at __init__ call to make output 
-        files unique.
-    output['corr_AC'] : string
-        AC conductivity correlation output file. 
-        Default value: "sim_data/" + timestamp + "corr_AC.dat".
-    output['corr_DC'] : string
-        DC conductivity correlation output file. 
-        Default value: "sim_data/" + timestamp + "corr_DC.dat".
-    output['corr_DOS'] : string
-        DOS correlation output file. 
-        Default value: "sim_data/" + timestamp + "corr_DOS.dat".
-    output['corr_LDOS'] : string
-        LDOS correlation output file. 
-        Default value: "sim_data/" + timestamp + "corr_LDOS.dat".
-    output['corr_dyn_pol'] : string
-        AC conductivity correlation output file. 
-        Default value: "sim_data/" + timestamp + "corr_dyn_pol.dat".
-    output['directory'] : string
-        Output directory. Default value: "sim_data".
-    """
-
-    # initialize
-    def __init__(self, sample = False, read_from_file = False):
-        """Initialize.
-        
-        Parameters
-        ----------
-        sample : Sample object
-            Sample object of which to take sample parameters.
-        read_from_file : bool
-            set to True if you are reading a config object from file
-        """
-        
-        # declare dicts
-        self.sample = {}
-        self.generic = {}
-        self.LDOS = {}
-        self.dyn_pol = {}
-        self.DC_conductivity = {}
-        self.quasi_eigenstates = {}
-        self.output = {}
-        
-        # sample parameters
-        if sample:
-            self.sample['nr_orbitals'] = len(sample.lattice.orbital_coords)
-            self.sample['energy_range'] = sample.energy_range()
-            self.sample['area_unit_cell'] = sample.lattice.area_unit_cell()
-            self.sample['volume_unit_cell'] = sample.lattice.volume_unit_cell()
-            self.sample['extended'] = sample.lattice.extended
-                   
-        # generic standard values
-        self.generic['Bessel_max'] = 100
-        self.generic['Bessel_precision'] = 1.0e-13
-        self.generic['correct_spin'] = False
-        self.generic['nr_time_steps'] = 1024
-        self.generic['nr_random_samples'] = 1
-        self.generic['beta'] = 11604.505/300
-        self.generic['mu'] = 0.
-        self.generic['nr_Fermi_fft_steps'] = 2**15
-        self.generic['Fermi_cheb_precision'] = 1.0e-10
-        self.generic['seed'] = 1337
-        
-        # LDOS
-        self.LDOS['site_indices'] = 0
-        self.LDOS['wf_weights'] = False
-        
-        # DC conductivity
-        self.DC_conductivity['energy_limits'] = (-0.5, 0.5)
-        
-        # quasi-eigenstates
-        self.quasi_eigenstates['energies'] = [-0.1, 0., 0.1]
-        
-        # dynamical polarization
-        self.dyn_pol['q_points'] = [[1., 0., 0.]]
-        self.dyn_pol['coulomb_constant'] = 1.0
-        self.dyn_pol['background_dielectric_constant'] = 2 * np.pi * 3.7557757
-        
-        # output settings
-        if not read_from_file:
-            self.output['timestamp'] = str(int(time.time()))
-            self.set_output()
-    
-    def set_output(self, directory = 'sim_data', prefix = False):
-        """Function to set data output options.
-        
-        This function will set self.output['directory'] and correlation 
-        file names for automised data output.
-        
-        Parameters
-        ----------
-        directory : string, optional
-            output directory, set to False if you don't want to specify
-            an output directory
-        prefix : string, optional
-            prefix for filenames, set to False for standard (timestamp) prefix
-        """
-        
-        if prefix == False:
-            prefix = self.output['timestamp']
-        if prefix != "":
-            print("Output prefix: " + prefix)
-        
-        td = create_dir(directory)
-        self.output['directory'] = td
-        self.output['corr_DOS'] = td + prefix + 'corr_DOS' + '.dat'
-        self.output['corr_LDOS'] = td + prefix + 'corr_LDOS' + '.dat'
-        self.output['corr_AC'] = td + prefix + 'corr_AC' + '.dat'
-        self.output['corr_dyn_pol'] = td + prefix + 'corr_dyn_pol' + '.dat'
-        self.output['corr_DC'] = td + prefix + 'corr_DC' + '.dat'
-    
-    def save(self, filename = "config.pkl", directory = 'sim_data', prefix = False):
-        """Function to save config parameters to a .pkl file.
-        
-        Parameters
-        ----------
-        filename : string, optional
-            file name
-        directory : string, optional
-            output directory, set to False if you don't want to specify
-            an output directory
-        prefix : string, optional
-            prefix for filenames, , set to False for standard (timestamp) prefix
-        """
-        
-        if prefix == False:
-            prefix = self.output['timestamp']
-        td = create_dir(directory)
-        with open(td + prefix + filename, 'wb') as f:
-            pickle.dump(self, f, pickle.HIGHEST_PROTOCOL)
-=======
-"""config.py contains the class Config, which keeps track of
-parameters for the TBPM calculation.
-
-Functions
-----------
-    create_dir
-        Creates directory.
-
-Classes
-----------
-    Config
-        Contains TBPM parameters.
-"""
-
-################
-# dependencies
-################
-
-# numerics & math
-import numpy as np
-import pickle
-
-# input & output
-try:
-    import h5py
-except ImportError:
-    print("h5py functions not available.")
-import time
-import os
-
-
-def create_dir(dir):
-    """Function that creates a directory.
-
-    Parameters
-    ----------
-    dir : string
-        Name of directory; if False, no directory is created.
-
-    Returns
-    ----------
-    td : string
-        Path to directory.
-    """
-
-    if dir:
-        td = dir
-        try:
-            if not os.path.isdir(dir):
-                os.mkdir(dir)
-            if td[-1] is not '/':
-                td += '/'
-        except:
-            print('Cannot create output dir')
-            td = ''
-    else:
-        td = ''
-    return td
-
-
-################
-# Config class
-################
-
-
-class Config():
-    """Class for TBPM parameters.
-
-    Attributes
-    ----------
-    sample['area_unit_cell'] : float
-        Area of the unit cell.
-    sample['energy_range'] : float
-        Energy range in eV, centered at 0.
-    sample['extended'] : integer
-        Number of times the unit cell has been extended.
-    sample['nr_orbitals'] : integer
-        Degrees of freedom per unit cell.
-    sample['volume_unit_cell'] : float
-        Volume of the unit cell.
-    generic['Bessel_max'] : int
-        Maximum number of Bessel functions. Default value: 100
-    generic['Bessel_precision'] : float
-        Bessel function precision cut-off. Default value: 1.0e-13
-    generic['beta'] : float
-        Value for 1/kT. Default value: 11604.505/300 (room temperature, using eV)
-    generic['correct_spin'] : bool
-        If True, results are corrected for spin. Default value: False.
-    generic['Fermi_cheb_precision'] : float
-        Precision cut-off of Fermi-Dirac distribution.
-        Default value: 1.0e-10
-    generic['mu'] : float
-        Chemical potential. Default value: 0.
-    generic['nr_Fermi_fft_steps'] : int
-        Maximum number of Fermi-Dirac distribution FFT steps,
-        must be power of two. Default value: 2**15
-    generic['nr_ran_samples'] : int
-        Number of random initial wave functions. Default value: 1
-    generic['nr_time_steps'] : int
-        Number of time steps. Default value: 1024
-    generic['seed'] : int
-        Seed for random wavefunction generation. Default value: 1337.
-    LDOS['site_indices'] : int
-        Site indices for LDOS calculation.
-    LDOS['wf_weights'] : int
-        Wave function weights for LDOS calculation.
-        Default: equal weights for all sites.
-    LDOS['delta'] : float
-        Parameter of infinitesimal. Default value: 0.1.
-    LDOS['recursion_depth'] : int
-        Recursion depth of Haydock method. Default value: 10000
-    dyn_pol['background_dielectric_constant'] : float
-        Background dielectric constant. Default value: 23.6.
-    dyn_pol['coulomb_constant'] : float
-        Coulomb constant. Default value: 1.0
-    dyn_pol['q_points'] : (n_q_points, 3) list of floats
-        List of q-points. Default value: [[0.1, 0., 0.]].
-    DC_conductivity['energy_limits'] : 2-tuple of floats
-        Minimum and maximum of energy window for dc conductivity.
-        Default value: [-0.5, 0.5].
-    quasi_eigenstates['energies'] : list of floats
-        List of energies of quasi-eigenstates. Default value: [-0.1, 0., 0.1].
-    output['timestamp'] : int
-        Timestamp generated at __init__ call to make output
-        files unique.
-    output['corr_AC'] : string
-        AC conductivity correlation output file.
-        Default value: "sim_data/" + timestamp + "corr_AC.dat".
-    output['corr_DC'] : string
-        DC conductivity correlation output file.
-        Default value: "sim_data/" + timestamp + "corr_DC.dat".
-    output['corr_DOS'] : string
-        DOS correlation output file.
-        Default value: "sim_data/" + timestamp + "corr_DOS.dat".
-    output['corr_LDOS'] : string
-        LDOS correlation output file.
-        Default value: "sim_data/" + timestamp + "corr_LDOS.dat".
-    output['corr_dyn_pol'] : string
-        AC conductivity correlation output file.
-        Default value: "sim_data/" + timestamp + "corr_dyn_pol.dat".
-    output['directory'] : string
-        Output directory. Default value: "sim_data".
-    """
-
-    # initialize
-    def __init__(self, sample=False, read_from_file=False):
-        """Initialize.
-
-        Parameters
-        ----------
-        sample : Sample object
-            Sample object of which to take sample parameters.
-        read_from_file : bool
-            set to True if you are reading a config object from file
-        """
-
-        # declare dicts
-        self.sample = {}
-        self.generic = {}
-        self.LDOS = {}
-        self.dyn_pol = {}
-        self.DC_conductivity = {}
-        self.quasi_eigenstates = {}
-        self.output = {}
-
-        # sample parameters
-        if sample:
-            self.sample['nr_orbitals'] = len(sample.lattice.orbital_coords)
-            self.sample['energy_range'] = sample.energy_range()
-            self.sample['area_unit_cell'] = sample.lattice.area_unit_cell()
-            self.sample['volume_unit_cell'] = sample.lattice.volume_unit_cell()
-            self.sample['extended'] = sample.lattice.extended
-
-        # generic standard values
-        self.generic['Bessel_max'] = 100
-        self.generic['Bessel_precision'] = 1.0e-13
-        self.generic['correct_spin'] = False
-        self.generic['nr_time_steps'] = 1024
-        self.generic['nr_random_samples'] = 1
-        self.generic['beta'] = 11604.505 / 300
-        self.generic['mu'] = 0.
-        self.generic['nr_Fermi_fft_steps'] = 2**15
-        self.generic['Fermi_cheb_precision'] = 1.0e-10
-        self.generic['seed'] = 1337
-
-        # LDOS
-        self.LDOS['site_indices'] = 0
-        self.LDOS['wf_weights'] = False
-        self.LDOS['delta'] = 0.1
-        self.LDOS['recursion_depth'] = 10000
-
-        # DC conductivity
-        self.DC_conductivity['energy_limits'] = (-0.5, 0.5)
-
-        # quasi-eigenstates
-        self.quasi_eigenstates['energies'] = [-0.1, 0., 0.1]
-
-        # dynamical polarization
-        self.dyn_pol['q_points'] = [[1., 0., 0.]]
-        self.dyn_pol['coulomb_constant'] = 1.0
-        self.dyn_pol['background_dielectric_constant'] = 2 * np.pi * 3.7557757
-
-        # output settings
-        if not read_from_file:
-            self.output['timestamp'] = str(int(time.time()))
-            self.set_output()
-
-    def set_output(self, directory='sim_data', prefix=False):
-        """Function to set data output options.
-
-        This function will set self.output['directory'] and correlation
-        file names for automised data output.
-
-        Parameters
-        ----------
-        directory : string, optional
-            output directory, set to False if you don't want to specify
-            an output directory
-        prefix : string, optional
-            prefix for filenames, set to False for standard (timestamp) prefix
-        """
-
-        if prefix == False:
-            prefix = self.output['timestamp']
-        if prefix != "":
-            print("Output prefix: " + prefix)
-
-        td = create_dir(directory)
-        self.output['directory'] = td
-        self.output['corr_DOS'] = td + prefix + 'corr_DOS' + '.dat'
-        self.output['corr_LDOS'] = td + prefix + 'corr_LDOS' + '.dat'
-        self.output['corr_AC'] = td + prefix + 'corr_AC' + '.dat'
-        self.output['corr_dyn_pol'] = td + prefix + 'corr_dyn_pol' + '.dat'
-        self.output['corr_DC'] = td + prefix + 'corr_DC' + '.dat'
-
-    def save(self, filename="config.pkl", directory='sim_data', prefix=False):
-        """Function to save config parameters to a .pkl file.
-
-        Parameters
-        ----------
-        filename : string, optional
-            file name
-        directory : string, optional
-            output directory, set to False if you don't want to specify
-            an output directory
-        prefix : string, optional
-            prefix for filenames, , set to False for standard (timestamp) prefix
-        """
-
-        if prefix == False:
-            prefix = self.output['timestamp']
-        td = create_dir(directory)
-        with open(td + prefix + filename, 'wb') as f:
-            pickle.dump(self, f, pickle.HIGHEST_PROTOCOL)
->>>>>>> 3c492a78
+"""config.py contains the class Config, which keeps track of
+parameters for the TBPM calculation.
+
+Functions
+----------
+    create_dir
+        Creates directory.
+
+Classes
+----------
+    Config
+        Contains TBPM parameters.
+"""
+
+################
+# dependencies
+################
+
+# numerics & math
+import numpy as np
+import pickle
+
+# input & output
+try:
+    import h5py
+except ImportError:
+    print("h5py functions not available.")
+import time
+import os
+
+
+def create_dir(dir):
+    """Function that creates a directory.
+
+    Parameters
+    ----------
+    dir : string
+        Name of directory; if False, no directory is created.
+
+    Returns
+    ----------
+    td : string
+        Path to directory.
+    """
+
+    if dir:
+        td = dir
+        try:
+            if not os.path.isdir(dir):
+                os.mkdir(dir)
+            if td[-1] is not '/':
+                td += '/'
+        except:
+            print('Cannot create output dir')
+            td = ''
+    else:
+        td = ''
+    return td
+
+
+################
+# Config class
+################
+
+
+class Config():
+    """Class for TBPM parameters.
+
+    Attributes
+    ----------
+    sample['area_unit_cell'] : float
+        Area of the unit cell.
+    sample['energy_range'] : float
+        Energy range in eV, centered at 0.
+    sample['extended'] : integer
+        Number of times the unit cell has been extended.
+    sample['nr_orbitals'] : integer
+        Degrees of freedom per unit cell.
+    sample['volume_unit_cell'] : float
+        Volume of the unit cell.
+    generic['Bessel_max'] : int
+        Maximum number of Bessel functions. Default value: 100
+    generic['Bessel_precision'] : float
+        Bessel function precision cut-off. Default value: 1.0e-13
+    generic['beta'] : float
+        Value for 1/kT. Default value: 11604.505/300 (room temperature, using eV)
+    generic['correct_spin'] : bool
+        If True, results are corrected for spin. Default value: False.
+    generic['Fermi_cheb_precision'] : float
+        Precision cut-off of Fermi-Dirac distribution.
+        Default value: 1.0e-10
+    generic['mu'] : float
+        Chemical potential. Default value: 0.
+    generic['nr_Fermi_fft_steps'] : int
+        Maximum number of Fermi-Dirac distribution FFT steps,
+        must be power of two. Default value: 2**15
+    generic['nr_ran_samples'] : int
+        Number of random initial wave functions. Default value: 1
+    generic['nr_time_steps'] : int
+        Number of time steps. Default value: 1024
+    generic['seed'] : int
+        Seed for random wavefunction generation. Default value: 1337.
+    LDOS['site_indices'] : int
+        Site indices for LDOS calculation.
+    LDOS['wf_weights'] : int
+        Wave function weights for LDOS calculation.
+        Default: equal weights for all sites.
+    LDOS['delta'] : float
+        Parameter of infinitesimal. Default value: 0.1.
+    LDOS['recursion_depth'] : int
+        Recursion depth of Haydock method. Default value: 10000
+    dyn_pol['background_dielectric_constant'] : float
+        Background dielectric constant. Default value: 23.6.
+    dyn_pol['coulomb_constant'] : float
+        Coulomb constant. Default value: 1.0
+    dyn_pol['q_points'] : (n_q_points, 3) list of floats
+        List of q-points. Default value: [[0.1, 0., 0.]].
+    DC_conductivity['energy_limits'] : 2-tuple of floats
+        Minimum and maximum of energy window for dc conductivity.
+        Default value: [-0.5, 0.5].
+    quasi_eigenstates['energies'] : list of floats
+        List of energies of quasi-eigenstates. Default value: [-0.1, 0., 0.1].
+    output['timestamp'] : int
+        Timestamp generated at __init__ call to make output
+        files unique.
+    output['corr_AC'] : string
+        AC conductivity correlation output file.
+        Default value: "sim_data/" + timestamp + "corr_AC.dat".
+    output['corr_DC'] : string
+        DC conductivity correlation output file.
+        Default value: "sim_data/" + timestamp + "corr_DC.dat".
+    output['corr_DOS'] : string
+        DOS correlation output file.
+        Default value: "sim_data/" + timestamp + "corr_DOS.dat".
+    output['corr_LDOS'] : string
+        LDOS correlation output file.
+        Default value: "sim_data/" + timestamp + "corr_LDOS.dat".
+    output['corr_dyn_pol'] : string
+        AC conductivity correlation output file.
+        Default value: "sim_data/" + timestamp + "corr_dyn_pol.dat".
+    output['directory'] : string
+        Output directory. Default value: "sim_data".
+    """
+
+    # initialize
+    def __init__(self, sample=False, read_from_file=False):
+        """Initialize.
+
+        Parameters
+        ----------
+        sample : Sample object
+            Sample object of which to take sample parameters.
+        read_from_file : bool
+            set to True if you are reading a config object from file
+        """
+
+        # declare dicts
+        self.sample = {}
+        self.generic = {}
+        self.LDOS = {}
+        self.dyn_pol = {}
+        self.DC_conductivity = {}
+        self.quasi_eigenstates = {}
+        self.output = {}
+
+        # sample parameters
+        if sample:
+            self.sample['nr_orbitals'] = len(sample.lattice.orbital_coords)
+            self.sample['energy_range'] = sample.energy_range()
+            self.sample['area_unit_cell'] = sample.lattice.area_unit_cell()
+            self.sample['volume_unit_cell'] = sample.lattice.volume_unit_cell()
+            self.sample['extended'] = sample.lattice.extended
+
+        # generic standard values
+        self.generic['Bessel_max'] = 100
+        self.generic['Bessel_precision'] = 1.0e-13
+        self.generic['correct_spin'] = False
+        self.generic['nr_time_steps'] = 1024
+        self.generic['nr_random_samples'] = 1
+        self.generic['beta'] = 11604.505 / 300
+        self.generic['mu'] = 0.
+        self.generic['nr_Fermi_fft_steps'] = 2**15
+        self.generic['Fermi_cheb_precision'] = 1.0e-10
+        self.generic['seed'] = 1337
+
+        # LDOS
+        self.LDOS['site_indices'] = 0
+        self.LDOS['wf_weights'] = False
+        self.LDOS['delta'] = 0.1
+        self.LDOS['recursion_depth'] = 10000
+
+        # DC conductivity
+        self.DC_conductivity['energy_limits'] = (-0.5, 0.5)
+
+        # quasi-eigenstates
+        self.quasi_eigenstates['energies'] = [-0.1, 0., 0.1]
+
+        # dynamical polarization
+        self.dyn_pol['q_points'] = [[1., 0., 0.]]
+        self.dyn_pol['coulomb_constant'] = 1.0
+        self.dyn_pol['background_dielectric_constant'] = 2 * np.pi * 3.7557757
+
+        # output settings
+        if not read_from_file:
+            self.output['timestamp'] = str(int(time.time()))
+            self.set_output()
+
+    def set_output(self, directory='sim_data', prefix=False):
+        """Function to set data output options.
+
+        This function will set self.output['directory'] and correlation
+        file names for automised data output.
+
+        Parameters
+        ----------
+        directory : string, optional
+            output directory, set to False if you don't want to specify
+            an output directory
+        prefix : string, optional
+            prefix for filenames, set to False for standard (timestamp) prefix
+        """
+
+        if prefix == False:
+            prefix = self.output['timestamp']
+        if prefix != "":
+            print("Output prefix: " + prefix)
+
+        td = create_dir(directory)
+        self.output['directory'] = td
+        self.output['corr_DOS'] = td + prefix + 'corr_DOS' + '.dat'
+        self.output['corr_LDOS'] = td + prefix + 'corr_LDOS' + '.dat'
+        self.output['corr_AC'] = td + prefix + 'corr_AC' + '.dat'
+        self.output['corr_dyn_pol'] = td + prefix + 'corr_dyn_pol' + '.dat'
+        self.output['corr_DC'] = td + prefix + 'corr_DC' + '.dat'
+
+    def save(self, filename="config.pkl", directory='sim_data', prefix=False):
+        """Function to save config parameters to a .pkl file.
+
+        Parameters
+        ----------
+        filename : string, optional
+            file name
+        directory : string, optional
+            output directory, set to False if you don't want to specify
+            an output directory
+        prefix : string, optional
+            prefix for filenames, , set to False for standard (timestamp) prefix
+        """
+
+        if prefix == False:
+            prefix = self.output['timestamp']
+        td = create_dir(directory)
+        with open(td + prefix + filename, 'wb') as f:
+            pickle.dump(self, f, pickle.HIGHEST_PROTOCOL)