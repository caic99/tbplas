--- conflicted
+++ resolved
@@ -1,94 +1,46 @@
-<<<<<<< HEAD
-# Compiled source #
-###################
-*.com
-*.class
-*.dll
-*.exe
-*.o
-*.so
-*.pyc
-__pycache__
-
-# Packages #
-############
-# it's better to unpack these files and commit the raw source
-# git has its own built in compression methods
-*.7z
-*.dmg
-*.gz
-*.iso
-*.jar
-*.rar
-*.tar
-*.zip
-
-# Logs and databases #
-######################
-*.log
-*.sql
-*.sqlite
-
-# OS generated files #
-######################
-.DS_Store
-.DS_Store?
-._*
-.Spotlight-V100
-.Trashes
-ehthumbs.db
-Thumbs.db
-
-# testing and building #
-########################
-testing
-build
-projects
-sim_data
-=======
-# Compiled source #
-###################
-*.com
-*.class
-*.dll
-*.exe
-*.o
-*.so
-*.pyc
-__pycache__
-
-# Packages #
-############
-# it's better to unpack these files and commit the raw source
-# git has its own built in compression methods
-*.7z
-*.dmg
-*.gz
-*.iso
-*.jar
-*.rar
-*.tar
-*.zip
-
-# Logs and databases #
-######################
-*.log
-*.sql
-*.sqlite
-
-# OS generated files #
-######################
-.DS_Store
-.DS_Store?
-._*
-.Spotlight-V100
-.Trashes
-ehthumbs.db
-Thumbs.db
-
-# testing and building #
-########################
-testing
-build
-sim_data
->>>>>>> 3c492a78
+# Compiled source #
+###################
+*.com
+*.class
+*.dll
+*.exe
+*.o
+*.so
+*.pyc
+__pycache__
+
+# Packages #
+############
+# it's better to unpack these files and commit the raw source
+# git has its own built in compression methods
+*.7z
+*.dmg
+*.gz
+*.iso
+*.jar
+*.rar
+*.tar
+*.zip
+
+# Logs and databases #
+######################
+*.log
+*.sql
+*.sqlite
+
+# OS generated files #
+######################
+.DS_Store
+.DS_Store?
+._*
+.Spotlight-V100
+.Trashes
+ehthumbs.db
+Thumbs.db
+
+# testing and building #
+########################
+build
+projects
+sim_data
+testing